--- conflicted
+++ resolved
@@ -138,19 +138,16 @@
     Included the asterisk ``*`` in the match pattern when using the * or ** operators in the URL template.
     This behavioral change can be temporarily reverted by setting runtime guard
     ``envoy.reloadable_features.uri_template_match_on_asterisk`` to ``false``.
-<<<<<<< HEAD
-- area: tls_inspector filter
-  change: |
-    added :ref:`enable_ja4_fingerprinting
-    <envoy_v3_api_field_extensions.filters.listener.tls_inspector.v3.TlsInspector.enable_ja4_fingerprinting>` to create
-    JA4 fingerprint hash from Client Hello message.
-=======
 - area: rbac filter
   change: |
     allow listed ``FilterStateInput`` to be used with the xDS matcher in the HTTP RBAC filter.
 - area: rbac filter
   change: |
     allow listed ``FilterStateInput`` to be used with the xDS matcher in the Network RBAC filter.
->>>>>>> 1534901c
+- area: tls_inspector filter
+  change: |
+    added :ref:`enable_ja4_fingerprinting
+    <envoy_v3_api_field_extensions.filters.listener.tls_inspector.v3.TlsInspector.enable_ja4_fingerprinting>` to create
+    a JA4 fingerprint hash from the Client Hello message.
 
 deprecated: