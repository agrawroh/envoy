date: Pending

behavior_changes:
# *Changes that are expected to cause an incompatibility if applicable; deployment changes are likely required*

minor_behavior_changes:
# *Changes that may cause incompatibilities for some users, but should not for most*
- area: ext_proc
  change: |
    Use one of a hard-coded set of error messages when a :ref:`HeaderMutation
    <envoy_v3_api_msg_service.ext_proc.v3.HeaderMutation>` fails. Removing
    request-specific details allows grouping by similar failure types. Detailed
    messages remain available in debug logs.

bug_fixes:
# *Changes expected to improve the state of the world and are unlikely to have negative effects*
- area: connection pool
  change: |
    Fix a crash in the TCP connection pool that occurs during downstream connection teardown when large requests
    or responses trigger flow control.

removed_config_or_runtime:
# *Normally occurs at the end of the* :ref:`deprecation period <deprecated>`
<<<<<<< HEAD
- area: router
  change: |
    Removed runtime guard ``envoy.reloadable_features.async_host_selection`` and legacy code paths.
=======
- area: http
  change: |
    Removed runtime guard ``envoy.reloadable_features.http1_balsa_allow_cr_or_lf_at_request_start`` and legacy code paths.
>>>>>>> 5795d2aa

new_features:

deprecated:<|MERGE_RESOLUTION|>--- conflicted
+++ resolved
@@ -21,15 +21,12 @@
 
 removed_config_or_runtime:
 # *Normally occurs at the end of the* :ref:`deprecation period <deprecated>`
-<<<<<<< HEAD
 - area: router
   change: |
     Removed runtime guard ``envoy.reloadable_features.async_host_selection`` and legacy code paths.
-=======
 - area: http
   change: |
     Removed runtime guard ``envoy.reloadable_features.http1_balsa_allow_cr_or_lf_at_request_start`` and legacy code paths.
->>>>>>> 5795d2aa
 
 new_features:
 
