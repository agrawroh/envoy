date: Pending

behavior_changes:
- area: ext_proc
  change: |
    Reverted https://github.com/envoyproxy/envoy/pull/39740 to re-enable fail_open+FULL_DUPLEX_STREAMED configuraton combination.

minor_behavior_changes:
# *Changes that may cause incompatibilities for some users, but should not for most*
- area: testing
  change: |
    In test code for external extensions, matchers ``Http::HeaderValueOf``, ``HasHeader`` and ``HeaderHasValueRef``
    must be replaced with ``ContainsHeader``.
    Any uses of matcher ``HeaderHasValue(...)`` should be replaced with ``::testing::Pointee(ContainsHeader(...))``.

bug_fixes:
# *Changes expected to improve the state of the world and are unlikely to have negative effects*
- area: http3
  change: |
    Fixed a bug where access log gets skipped for HTTP/3 requests when the stream is half closed. This behavior can be
    reverted by setting the runtime guard
    ``envoy.reloadable_features.quic_fix_defer_logging_miss_for_half_closed_stream`` to ``false``.

removed_config_or_runtime:
# *Normally occurs at the end of the* :ref:`deprecation period <deprecated>`
- area: router
  change: |
    Removed runtime guard ``envoy.reloadable_features.shadow_policy_inherit_trace_sampling`` and legacy code paths.
- area: dynamic_forward_proxy
  change: |
    Removed runtime guard ``envoy.reloadable_features.avoid_dfp_cluster_removal_on_cds_update`` and legacy code paths.
- area: oauth2
  change: |
    Removed runtime guard ``envoy.reloadable_features.oauth2_use_refresh_token`` and legacy code paths.
- area: http_connection_manager
  change: |
    Removed runtime guard ``envoy.reloadable_features.explicit_internal_address_config`` and legacy code paths.
- area: dfp
  change: |
    Removed runtime guard ``envoy.reloadable_features.dfp_fail_on_empty_host_header`` and legacy code paths.
- area: quic
  change: |
    Removed runtime guard ``envoy.reloadable_features.prefer_quic_client_udp_gro`` and legacy code paths.
- area: udp_proxy
  change: |
    Removed runtime guard ``envoy.reloadable_features.enable_udp_proxy_outlier_detection`` and legacy code paths.
- area: http
  change: |
    Removed runtime guard ``envoy.reloadable_features.filter_chain_aborted_can_not_continue`` and legacy code paths.
<<<<<<< HEAD
- area: upstream
  change: |
    Removed runtime guard ``envoy.reloadable_features.use_config_in_happy_eyeballs`` and legacy code paths.
=======
- area: gcp_authn
  change: |
    Removed runtime guard ``envoy.reloadable_features.gcp_authn_use_fixed_url`` and legacy code paths.
- area: jwt_authn
  change: |
    Removed runtime guard ``envoy.reloadable_features.jwt_authn_remove_jwt_from_query_params`` and legacy code paths.
- area: dispatcher
  change: |
    Removed runtime guard ``envoy.restart_features.fix_dispatcher_approximate_now`` and legacy code paths.
>>>>>>> f05829cb

new_features:
- area: health_check
  change: |
    Added support for request payloads in HTTP health checks. The ``send`` field in ``HttpHealthCheck`` can now be
    used to specify a request body to be sent during health checking. This feature supports both hex-encoded text
    and binary payloads, similar to TCP health checks. The payload can only be used with HTTP methods that support
    request bodies (``POST``, ``PUT``, ``PATCH``, ``OPTIONS``). Methods that must not have request bodies
    (``GET``, ``HEAD``, ``DELETE``, ``TRACE``) are validated and will throw an error if combined with payloads.
    The implementation is optimized to process the payload once during configuration and reuse it for all health
    check requests. See :ref:`HttpHealthCheck <envoy_v3_api_msg_config.core.v3.HealthCheck.HttpHealthCheck>` for configuration details.
- area: router_check_tool
  change: |
    Added support for testing routes with :ref:`dynamic metadata matchers <envoy_v3_api_field_config.route.v3.RouteMatch.dynamic_metadata>`
    in the router check tool. The tool now accepts a ``dynamic_metadata`` field in test input to set metadata
    that can be matched by route configuration. This allows comprehensive testing of routes that depend on
    dynamic metadata for routing decisions.
- area: lua
  change: |
    Added a new ``filterState()`` on ``streamInfo()`` which provides access to filter state objects stored during request processing.
    This allows Lua scripts to retrieve string, boolean, and numeric values stored by various filters for use in routing decisions,
    header modifications, and other processing logic. See :ref:`Filter State API <config_http_filters_lua_stream_info_filter_state_wrapper>`
    for more details.
- area: socket
  change: |
    Added :ref:``network_namespace_filepath <envoy_v3_api_msg_config.core.v3.SocketAddress.network_namespace_filepath>`` to
    :ref:`SocketAddress <envoy_v3_api_msg_config.core.v3.SocketAddress>`. This field allows specifying a Linux network namespace filepath
    for socket creation, enabling network isolation in containerized environments.
- area: ratelimit
  change: |
    Add the :ref:`rate_limits
    <envoy_v3_api_field_extensions.filters.http.ratelimit.v3.RateLimit.rate_limits>`
    field to generate rate limit descriptors. If this field is set, the
    :ref:`VirtualHost.rate_limits<envoy_v3_api_field_config.route.v3.VirtualHost.rate_limits>` or
    :ref:`RouteAction.rate_limits<envoy_v3_api_field_config.route.v3.RouteAction.rate_limits>` fields will be ignored. However,
    :ref:`RateLimitPerRoute.rate_limits<envoy_v3_api_field_extensions.filters.http.ratelimit.v3.RateLimitPerRoute.rate_limits>`
    will take precedence over this field.
- area: redis
  change: |
    Added support for ``GEOSEARCH``.
- area: observability
  change: |
    Added ``ENVOY_NOTIFICATION`` macro to track specific conditions in produiction environments.
- area: dns_filter, redis_proxy and prefix_matcher_map
  change: |
    Switch to using Radix Tree instead of Trie for performance improvements.
- area: load_reporting
  change: |
    Added support for endpoint-level load stats and metrics reporting. Locality load reports now include per
    endpoint statistics and metrics, but only for endpoints with updated stats, optimizing report size and efficiency.
- area: overload management
  change: |
        Added load shed point ``envoy.load_shed_points.http2_server_go_away_and_close_on_dispatch``
        that sends ``GOAWAY`` AND closes connections for HTTP2 server processing of requests.  When
        a ``GOAWAY`` frame is submitted by this the counter ``http2.goaway_sent`` will be
        incremented.

- area: otlp_stat_sink
  change: |
    Added support for resource attributes. The stat sink will use the resource attributes configured for the OpenTelemetry tracer via
    :ref:`resource_detectors <envoy_v3_api_field_config.trace.v3.OpenTelemetryConfig.resource_detectors>`.
- area: lua
  change: |
    Added ``virtualHost()`` to the Stream handle API, allowing Lua scripts to retrieve virtual host information. So far, the only method
    implemented is ``metadata()``, allowing Lua scripts to access virtual host metadata scoped to the specific filter name. See
    :ref:`Virtual host object API <config_http_filters_lua_virtual_host_wrapper>` for more details.
- area: rbac
  change: |
    Switch the IP matcher to use LC-Trie for performance improvements.

deprecated:<|MERGE_RESOLUTION|>--- conflicted
+++ resolved
@@ -47,11 +47,6 @@
 - area: http
   change: |
     Removed runtime guard ``envoy.reloadable_features.filter_chain_aborted_can_not_continue`` and legacy code paths.
-<<<<<<< HEAD
-- area: upstream
-  change: |
-    Removed runtime guard ``envoy.reloadable_features.use_config_in_happy_eyeballs`` and legacy code paths.
-=======
 - area: gcp_authn
   change: |
     Removed runtime guard ``envoy.reloadable_features.gcp_authn_use_fixed_url`` and legacy code paths.
@@ -61,7 +56,9 @@
 - area: dispatcher
   change: |
     Removed runtime guard ``envoy.restart_features.fix_dispatcher_approximate_now`` and legacy code paths.
->>>>>>> f05829cb
+- area: upstream
+  change: |
+    Removed runtime guard ``envoy.reloadable_features.use_config_in_happy_eyeballs`` and legacy code paths.
 
 new_features:
 - area: health_check
