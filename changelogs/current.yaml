--- conflicted
+++ resolved
@@ -287,15 +287,12 @@
     Added new metric for emitting seconds since UNIX epoch of expirations of TLS and CA certificates.
     They are rooted at ``cluster.<cluster_name>.ssl.certificate.<cert_name>.``
     and at ``listener.<address>.ssl.certificate.<cert_name>.`` namespace.
-<<<<<<< HEAD
-- area: matcher
-  change: |
-    added support for :ref:`ServerNameMatcher <envoy_v3_api_msg_.xds.type.matcher.v3.ServerNameMatcher>` trie-based matching.
-=======
 - area: ext_proc
   change: |
     The :ref:`failure_mode_allow <envoy_v3_api_field_extensions.filters.http.ext_proc.v3.ExternalProcessor.failure_mode_allow>`
     setting may now be overridden on a per-route basis.
->>>>>>> 58fce3a7
+- area: matcher
+  change: |
+    added support for :ref:`ServerNameMatcher <envoy_v3_api_msg_.xds.type.matcher.v3.ServerNameMatcher>` trie-based matching.
 
 deprecated: