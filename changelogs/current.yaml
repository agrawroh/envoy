--- conflicted
+++ resolved
@@ -287,7 +287,10 @@
   change: |
     Added a new ``setUpstreamOverrideHost()`` which could be used to set the given host as the upstream host for the
     current request.
-<<<<<<< HEAD
+- area: CEL-attributes
+  change: |
+    Added :ref:`attribute <arch_overview_attributes>` ``upstream.cx_pool_ready_duration``
+    to get the duration from when the upstream request was created to when the upstream connection pool is ready.
 - area: dynamic_forward_proxy
   change: |
     added a new :ref:`dns_lookup_override_literal
@@ -295,12 +298,6 @@
     field to
     :ref:`PerRouteConfig <envoy_v3_api_msg_extensions.filters.http.dynamic_forward_proxy.v3.PerRouteConfig>`, allowing
     DNS resolution to use a different hostname while preserving the original host header for forwarding.
-=======
-- area: CEL-attributes
-  change: |
-    Added :ref:`attribute <arch_overview_attributes>` ``upstream.cx_pool_ready_duration``
-    to get the duration from when the upstream request was created to when the upstream connection pool is ready.
->>>>>>> c0614f26
 
 deprecated:
 - area: rbac
