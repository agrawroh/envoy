--- conflicted
+++ resolved
@@ -413,6 +413,10 @@
   change: |
     Propagated transport errors from tls_inspector to ``DownstreamTransportFailureReason`` in ``StreamInfo`` for access logging
     prior to the TLS handshake.
+- area: geoip
+  change: |
+    Added support for MaxMind Country database via
+    :ref:`country_db_path <envoy_v3_api_field_extensions.geoip_providers.maxmind.v3.MaxMindConfig.country_db_path>`.
 - area: tls_inspector
   change: |
     Added configuration parameter to TLS inspector for maximum acceptable client hello size.
@@ -438,13 +442,6 @@
     the specified string matchers will be accessible. All other paths will return 403 Forbidden.
 - area: attributes
   change: |
-<<<<<<< HEAD
-    added :ref:`attributes <arch_overview_attributes>` for looking up request or response headers bytes.
-- area: geoip
-  change: |
-    Added support for MaxMind Country database via
-    :ref:`country_db_path <envoy_v3_api_field_extensions.geoip_providers.maxmind.v3.MaxMindConfig.country_db_path>`.
-=======
     Added :ref:`attributes <arch_overview_attributes>` for looking up request or response header bytes.
 - area: json_to_metadata
   change: |
@@ -459,6 +456,5 @@
     access TLV values via FilterStateInput without requiring custom HTTP filters to copy metadata. Individual TLV values
     can be accessed via field access: ``%FILTER_STATE(envoy.network.proxy_protocol.tlv:FIELD:key)%``. Defaults to
     ``DYNAMIC_METADATA`` to maintain existing behavior.
->>>>>>> b0f079d7
 
 deprecated: