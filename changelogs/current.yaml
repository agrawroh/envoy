date: Pending

behavior_changes:
- area: http
  change: |
    The route refresh will now results in a tracing refresh. The trace sampling decision and decoration
    of new route will be applied to the active span.
    This change can be reverted by setting the runtime guard
    ``envoy.reloadable_features.trace_refresh_after_route_refresh`` to ``false``.
    Note, if :ref:`pack_trace_reason
    <envoy_v3_api_field_extensions.request_id.uuid.v3.UuidRequestIdConfig.pack_trace_reason>` is set
    to ``true`` (it is ``true`` by default), then a request have been marked as traced may cannot be
    unmarked as traced after the tracing refresh.
- area: ext_proc
  change: |
    Reverted https://github.com/envoyproxy/envoy/pull/39740 to re-enable fail_open+FULL_DUPLEX_STREAMED configuraton combination.

minor_behavior_changes:
# *Changes that may cause incompatibilities for some users, but should not for most*
- area: websocket
  change: |
      Allow 4xx and 5xx to go through the filter chain for websocket handshake response check, and the behaviour can be disabled
      by a runtime ``envoy.reloadable_features.websocket_allow_4xx_5xx_through_filter_chain``.
- area: testing
  change: |
    In test code for external extensions, matchers ``Http::HeaderValueOf``, ``HasHeader`` and ``HeaderHasValueRef``
    must be replaced with ``ContainsHeader``.
    Any uses of matcher ``HeaderHasValue(...)`` should be replaced with ``::testing::Pointee(ContainsHeader(...))``.
- area: generic_proxy
  change: |
    Generic proxy codec add the same buffer limit as connection buffer limit, if the buffer limit is
    exceeded, the connection is disconnected. This behavior can be reverted by setting the runtime guard
    ``envoy.reloadable_features.generic_proxy_codec_buffer_limit`` to ``false``.

bug_fixes:
# *Changes expected to improve the state of the world and are unlikely to have negative effects*
- area: geoip
  change: |
    Fixed a bug in the maxmind provider where the found_entry field in the lookup result was not checked before trying to populate
    headers  with data. If this field is not checked the provider could try to populate headers with wrong data, as per the
    documentation for the Maxmind library https://github.com/maxmind/libmaxminddb/blob/main/doc/libmaxminddb.md#mmdb_lookup_result_s.
- area: http3
  change: |
    Fixed a bug where access log gets skipped for HTTP/3 requests when the stream is half closed. This behavior can be
    reverted by setting the runtime guard
    ``envoy.reloadable_features.quic_fix_defer_logging_miss_for_half_closed_stream`` to ``false``.

removed_config_or_runtime:
# *Normally occurs at the end of the* :ref:`deprecation period <deprecated>`
- area: router
  change: |
    Removed runtime guard ``envoy.reloadable_features.shadow_policy_inherit_trace_sampling`` and legacy code paths.
- area: dns
  change: |
    Removed runtime guard ``envoy.reloadable_features.prefer_ipv6_dns_on_macos`` and legacy code paths.
- area: dynamic_forward_proxy
  change: |
    Removed runtime guard ``envoy.reloadable_features.avoid_dfp_cluster_removal_on_cds_update`` and legacy code paths.
- area: oauth2
  change: |
    Removed runtime guard ``envoy.reloadable_features.oauth2_use_refresh_token`` and legacy code paths.
- area: http_connection_manager
  change: |
    Removed runtime guard ``envoy.reloadable_features.explicit_internal_address_config`` and legacy code paths.
- area: dfp
  change: |
    Removed runtime guard ``envoy.reloadable_features.dfp_fail_on_empty_host_header`` and legacy code paths.
- area: quic
  change: |
    Removed runtime guard ``envoy.reloadable_features.prefer_quic_client_udp_gro`` and legacy code paths.
- area: udp_proxy
  change: |
    Removed runtime guard ``envoy.reloadable_features.enable_udp_proxy_outlier_detection`` and legacy code paths.
- area: xds
  change: |
    Removed runtime guard ``envoy.reloadable_features.xds_prevent_resource_copy`` and legacy code paths.
- area: rds
  change: |
    Removed runtime guard ``envoy.reloadable_features.normalize_rds_provider_config`` and legacy code paths.
- area: http
  change: |
    Removed runtime guard ``envoy.reloadable_features.local_reply_traverses_filter_chain_after_1xx`` and legacy code paths.
- area: quic
  change: |
    Removed runtime guard ``envoy.reloadable_features.report_stream_reset_error_code`` and legacy code paths.
- area: router
  change: |
    Removed runtime guard ``envoy.reloadable_features.streaming_shadow`` and legacy code paths.
- area: http3
  change: |
    Removed runtime guard ``envoy.reloadable_features.http3_remove_empty_trailers`` and legacy code paths.
- area: network
  change: |
    Removed runtime guard ``envoy.reloadable_features.udp_socket_apply_aggregated_read_limit`` and legacy code paths.
- area: http
  change: |
    Removed runtime guard ``envoy.reloadable_features.proxy_status_mapping_more_core_response_flags`` and legacy code paths.
- area: http
  change: |
    Removed runtime guard ``envoy.reloadable_features.allow_alt_svc_for_ips`` and legacy code paths.
- area: http
  change: |
    Removed runtime guard ``envoy.reloadable_features.filter_chain_aborted_can_not_continue`` and legacy code paths.
- area: http
  change: |
    Removed runtime guard ``envoy.reloadable_features.use_filter_manager_state_for_downstream_end_stream`` and legacy code paths.
- area: balsa
  change: |
    Removed runtime guard ``envoy.reloadable_features.wait_for_first_byte_before_balsa_msg_done`` and legacy code paths.
- area: geoip_providers
  change: |
    Removed runtime guard ``envoy.reloadable_features.mmdb_files_reload_enabled`` and legacy code paths.
- area: proxy_protocol
  change: |
    Removed runtime guard ``envoy.reloadable_features.use_typed_metadata_in_proxy_protocol_listener`` and legacy code paths.
- area: dns_resolver
  change: |
    Removed runtime guard ``envoy.reloadable_features.getaddrinfo_num_retries`` and legacy code paths.
- area: proxy_filter
  change: |
    Removed runtime guard ``envoy.reloadable_features.proxy_ssl_port`` and legacy code paths.
- area: gcp_authn
  change: |
    Removed runtime guard ``envoy.reloadable_features.gcp_authn_use_fixed_url`` and legacy code paths.
- area: jwt_authn
  change: |
    Removed runtime guard ``envoy.reloadable_features.jwt_authn_remove_jwt_from_query_params`` and legacy code paths.
- area: jwt_authn
  change: |
    Removed runtime guard ``envoy.reloadable_features.jwt_authn_validate_uri`` and legacy code paths.
- area: dispatcher
  change: |
    Removed runtime guard ``envoy.restart_features.fix_dispatcher_approximate_now`` and legacy code paths.
- area: upstream
  change: |
    Removed runtime guard ``envoy.reloadable_features.use_config_in_happy_eyeballs`` and legacy code paths.
- area: http
  change: |
    Removed runtime guard ``envoy.reloadable_features.proxy_104`` and legacy code paths.

new_features:
- area: quic
  change: |
    Added new option to support :ref:`base64 encoded server ID
    <envoy_v3_api_field_extensions.quic.connection_id_generator.quic_lb.v3.Config.server_id_base64_encoded>`
    in QUIC-LB.
- area: health_check
  change: |
    Added support for request payloads in HTTP health checks. The ``send`` field in ``HttpHealthCheck`` can now be
    used to specify a request body to be sent during health checking. This feature supports both hex-encoded text
    and binary payloads, similar to TCP health checks. The payload can only be used with HTTP methods that support
    request bodies (``POST``, ``PUT``, ``PATCH``, ``OPTIONS``). Methods that must not have request bodies
    (``GET``, ``HEAD``, ``DELETE``, ``TRACE``) are validated and will throw an error if combined with payloads.
    The implementation is optimized to process the payload once during configuration and reuse it for all health
    check requests. See :ref:`HttpHealthCheck <envoy_v3_api_msg_config.core.v3.HealthCheck.HttpHealthCheck>` for configuration details.
- area: router_check_tool
  change: |
    Added support for testing routes with :ref:`dynamic metadata matchers <envoy_v3_api_field_config.route.v3.RouteMatch.dynamic_metadata>`
    in the router check tool. The tool now accepts a ``dynamic_metadata`` field in test input to set metadata
    that can be matched by route configuration. This allows comprehensive testing of routes that depend on
    dynamic metadata for routing decisions.
- area: lua
  change: |
    Added a new ``filterState()`` on ``streamInfo()`` which provides access to filter state objects stored during request processing.
    This allows Lua scripts to retrieve string, boolean, and numeric values stored by various filters for use in routing decisions,
    header modifications, and other processing logic. See :ref:`Filter State API <config_http_filters_lua_stream_info_filter_state_wrapper>`
    for more details.
- area: socket
  change: |
    Added :ref:``network_namespace_filepath <envoy_v3_api_msg_config.core.v3.SocketAddress.network_namespace_filepath>`` to
    :ref:`SocketAddress <envoy_v3_api_msg_config.core.v3.SocketAddress>`. This field allows specifying a Linux network namespace filepath
    for socket creation, enabling network isolation in containerized environments.
- area: ratelimit
  change: |
    Add the :ref:`rate_limits
    <envoy_v3_api_field_extensions.filters.http.ratelimit.v3.RateLimit.rate_limits>`
    field to generate rate limit descriptors. If this field is set, the
    :ref:`VirtualHost.rate_limits<envoy_v3_api_field_config.route.v3.VirtualHost.rate_limits>` or
    :ref:`RouteAction.rate_limits<envoy_v3_api_field_config.route.v3.RouteAction.rate_limits>` fields will be ignored. However,
    :ref:`RateLimitPerRoute.rate_limits<envoy_v3_api_field_extensions.filters.http.ratelimit.v3.RateLimitPerRoute.rate_limits>`
    will take precedence over this field.
- area: redis
  change: |
    Added support for ``GEOSEARCH``and ``GETEX``.
- area: observability
  change: |
    Added ``ENVOY_NOTIFICATION`` macro to track specific conditions in produiction environments.
- area: dns_filter, redis_proxy and prefix_matcher_map
  change: |
    Switch to using Radix Tree instead of Trie for performance improvements.
<<<<<<< HEAD
- area: header_to_metadata
  change: |
    Added optional statistics collection for the Header-To-Metadata filter. When the :ref:`stat_prefix
    <envoy_v3_api_field_extensions.filters.http.header_to_metadata.v3.Config.stat_prefix>` field is configured,
    the filter emits detailed counters for rule processing, metadata operations, etc. See
    :ref:`Header-To-Metadata filter statistics <config_http_filters_header_to_metadata>` for details.
=======
- area: load_reporting
  change: |
    Added support for endpoint-level load stats and metrics reporting. Locality load reports now include per
    endpoint statistics and metrics, but only for endpoints with updated stats, optimizing report size and efficiency.
- area: overload management
  change: |
        Added load shed point ``envoy.load_shed_points.http2_server_go_away_and_close_on_dispatch``
        that sends ``GOAWAY`` AND closes connections for HTTP2 server processing of requests.  When
        a ``GOAWAY`` frame is submitted by this the counter ``http2.goaway_sent`` will be
        incremented.
- area: router
  change: |
    Added :ref:`request_body_buffer_limit
    <envoy_v3_api_field_config.route.v3.VirtualHost.request_body_buffer_limit>` and
    :ref:`request_body_buffer_limit
    <envoy_v3_api_field_config.route.v3.Route.request_body_buffer_limit>` configuration fields
    to enable buffering of large request bodies beyond connection buffer limits.
- area: otlp_stat_sink
  change: |
    Added support for resource attributes. The stat sink will use the resource attributes configured for the OpenTelemetry tracer via
    :ref:`resource_detectors <envoy_v3_api_field_config.trace.v3.OpenTelemetryConfig.resource_detectors>`.
- area: lua
  change: |
    Added ``virtualHost()`` to the Stream handle API, allowing Lua scripts to retrieve virtual host information. So far, the only method
    implemented is ``metadata()``, allowing Lua scripts to access virtual host metadata scoped to the specific filter name. See
    :ref:`Virtual host object API <config_http_filters_lua_virtual_host_wrapper>` for more details.
- area: rbac
  change: |
    Switch the IP matcher to use LC-Trie for performance improvements.
- area: lua
  change: |
    Added ``route()`` to the Stream handle API, allowing Lua scripts to retrieve route information. So far, the only method
    implemented is ``metadata()``, allowing Lua scripts to access route metadata scoped to the specific filter name. See
    :ref:`Route object API <config_http_filters_lua_route_wrapper>` for more details.

- area: dynamic_modules
  change: |
    Added a new Logging ABI that allows modules to emit logs in the standard Envoy logging stream under "dynamic_modules" ID.
    In the Rust SDK, they are available as ``envoy_log_info``, etc.
>>>>>>> 85e2494b

deprecated:<|MERGE_RESOLUTION|>--- conflicted
+++ resolved
@@ -188,14 +188,12 @@
 - area: dns_filter, redis_proxy and prefix_matcher_map
   change: |
     Switch to using Radix Tree instead of Trie for performance improvements.
-<<<<<<< HEAD
 - area: header_to_metadata
   change: |
     Added optional statistics collection for the Header-To-Metadata filter. When the :ref:`stat_prefix
     <envoy_v3_api_field_extensions.filters.http.header_to_metadata.v3.Config.stat_prefix>` field is configured,
     the filter emits detailed counters for rule processing, metadata operations, etc. See
     :ref:`Header-To-Metadata filter statistics <config_http_filters_header_to_metadata>` for details.
-=======
 - area: load_reporting
   change: |
     Added support for endpoint-level load stats and metrics reporting. Locality load reports now include per
@@ -230,11 +228,9 @@
     Added ``route()`` to the Stream handle API, allowing Lua scripts to retrieve route information. So far, the only method
     implemented is ``metadata()``, allowing Lua scripts to access route metadata scoped to the specific filter name. See
     :ref:`Route object API <config_http_filters_lua_route_wrapper>` for more details.
-
 - area: dynamic_modules
   change: |
     Added a new Logging ABI that allows modules to emit logs in the standard Envoy logging stream under "dynamic_modules" ID.
     In the Rust SDK, they are available as ``envoy_log_info``, etc.
->>>>>>> 85e2494b
 
 deprecated: