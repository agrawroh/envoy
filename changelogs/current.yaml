date: Pending

behavior_changes:
- area: ext_proc
  change: |
    Reverted https://github.com/envoyproxy/envoy/pull/39740 to re-enable fail_open+FULL_DUPLEX_STREAMED configuraton combination.

minor_behavior_changes:
# *Changes that may cause incompatibilities for some users, but should not for most*
- area: testing
  change: |
    In test code for external extensions, matchers ``Http::HeaderValueOf``, ``HasHeader`` and ``HeaderHasValueRef``
    must be replaced with ``ContainsHeader``.
    Any uses of matcher ``HeaderHasValue(...)`` should be replaced with ``::testing::Pointee(ContainsHeader(...))``.

bug_fixes:
# *Changes expected to improve the state of the world and are unlikely to have negative effects*
- area: http3
  change: |
    Fixed a bug where access log gets skipped for HTTP/3 requests when the stream is half closed. This behavior can be
    reverted by setting the runtime guard
    ``envoy.reloadable_features.quic_fix_defer_logging_miss_for_half_closed_stream`` to ``false``.

removed_config_or_runtime:
# *Normally occurs at the end of the* :ref:`deprecation period <deprecated>`
- area: router
  change: |
    Removed runtime guard ``envoy.reloadable_features.shadow_policy_inherit_trace_sampling`` and legacy code paths.
- area: dynamic_forward_proxy
  change: |
    Removed runtime guard ``envoy.reloadable_features.avoid_dfp_cluster_removal_on_cds_update`` and legacy code paths.
- area: oauth2
  change: |
    Removed runtime guard ``envoy.reloadable_features.oauth2_use_refresh_token`` and legacy code paths.
- area: http_connection_manager
  change: |
    Removed runtime guard ``envoy.reloadable_features.explicit_internal_address_config`` and legacy code paths.
- area: dfp
  change: |
    Removed runtime guard ``envoy.reloadable_features.dfp_fail_on_empty_host_header`` and legacy code paths.
- area: quic
  change: |
    Removed runtime guard ``envoy.reloadable_features.prefer_quic_client_udp_gro`` and legacy code paths.
- area: udp_proxy
  change: |
    Removed runtime guard ``envoy.reloadable_features.enable_udp_proxy_outlier_detection`` and legacy code paths.
- area: http
  change: |
    Removed runtime guard ``envoy.reloadable_features.filter_chain_aborted_can_not_continue`` and legacy code paths.
<<<<<<< HEAD
- area: dns
  change: |
    Removed runtime guard ``envoy.reloadable_features.prefer_ipv6_dns_on_macos`` and legacy code paths.
=======
- area: gcp_authn
  change: |
    Removed runtime guard ``envoy.reloadable_features.gcp_authn_use_fixed_url`` and legacy code paths.
- area: jwt_authn
  change: |
    Removed runtime guard ``envoy.reloadable_features.jwt_authn_remove_jwt_from_query_params`` and legacy code paths.
- area: dispatcher
  change: |
    Removed runtime guard ``envoy.restart_features.fix_dispatcher_approximate_now`` and legacy code paths.
- area: upstream
  change: |
    Removed runtime guard ``envoy.reloadable_features.use_config_in_happy_eyeballs`` and legacy code paths.
>>>>>>> d8b03d2a

new_features:
- area: health_check
  change: |
    Added support for request payloads in HTTP health checks. The ``send`` field in ``HttpHealthCheck`` can now be
    used to specify a request body to be sent during health checking. This feature supports both hex-encoded text
    and binary payloads, similar to TCP health checks. The payload can only be used with HTTP methods that support
    request bodies (``POST``, ``PUT``, ``PATCH``, ``OPTIONS``). Methods that must not have request bodies
    (``GET``, ``HEAD``, ``DELETE``, ``TRACE``) are validated and will throw an error if combined with payloads.
    The implementation is optimized to process the payload once during configuration and reuse it for all health
    check requests. See :ref:`HttpHealthCheck <envoy_v3_api_msg_config.core.v3.HealthCheck.HttpHealthCheck>` for configuration details.
- area: router_check_tool
  change: |
    Added support for testing routes with :ref:`dynamic metadata matchers <envoy_v3_api_field_config.route.v3.RouteMatch.dynamic_metadata>`
    in the router check tool. The tool now accepts a ``dynamic_metadata`` field in test input to set metadata
    that can be matched by route configuration. This allows comprehensive testing of routes that depend on
    dynamic metadata for routing decisions.
- area: lua
  change: |
    Added a new ``filterState()`` on ``streamInfo()`` which provides access to filter state objects stored during request processing.
    This allows Lua scripts to retrieve string, boolean, and numeric values stored by various filters for use in routing decisions,
    header modifications, and other processing logic. See :ref:`Filter State API <config_http_filters_lua_stream_info_filter_state_wrapper>`
    for more details.
- area: socket
  change: |
    Added :ref:``network_namespace_filepath <envoy_v3_api_msg_config.core.v3.SocketAddress.network_namespace_filepath>`` to
    :ref:`SocketAddress <envoy_v3_api_msg_config.core.v3.SocketAddress>`. This field allows specifying a Linux network namespace filepath
    for socket creation, enabling network isolation in containerized environments.
- area: ratelimit
  change: |
    Add the :ref:`rate_limits
    <envoy_v3_api_field_extensions.filters.http.ratelimit.v3.RateLimit.rate_limits>`
    field to generate rate limit descriptors. If this field is set, the
    :ref:`VirtualHost.rate_limits<envoy_v3_api_field_config.route.v3.VirtualHost.rate_limits>` or
    :ref:`RouteAction.rate_limits<envoy_v3_api_field_config.route.v3.RouteAction.rate_limits>` fields will be ignored. However,
    :ref:`RateLimitPerRoute.rate_limits<envoy_v3_api_field_extensions.filters.http.ratelimit.v3.RateLimitPerRoute.rate_limits>`
    will take precedence over this field.
- area: redis
  change: |
    Added support for ``GEOSEARCH``.
- area: observability
  change: |
    Added ``ENVOY_NOTIFICATION`` macro to track specific conditions in produiction environments.
- area: dns_filter, redis_proxy and prefix_matcher_map
  change: |
    Switch to using Radix Tree instead of Trie for performance improvements.
- area: load_reporting
  change: |
    Added support for endpoint-level load stats and metrics reporting. Locality load reports now include per
    endpoint statistics and metrics, but only for endpoints with updated stats, optimizing report size and efficiency.
- area: overload management
  change: |
        Added load shed point ``envoy.load_shed_points.http2_server_go_away_and_close_on_dispatch``
        that sends ``GOAWAY`` AND closes connections for HTTP2 server processing of requests.  When
        a ``GOAWAY`` frame is submitted by this the counter ``http2.goaway_sent`` will be
        incremented.

- area: otlp_stat_sink
  change: |
    Added support for resource attributes. The stat sink will use the resource attributes configured for the OpenTelemetry tracer via
    :ref:`resource_detectors <envoy_v3_api_field_config.trace.v3.OpenTelemetryConfig.resource_detectors>`.
- area: lua
  change: |
    Added ``virtualHost()`` to the Stream handle API, allowing Lua scripts to retrieve virtual host information. So far, the only method
    implemented is ``metadata()``, allowing Lua scripts to access virtual host metadata scoped to the specific filter name. See
    :ref:`Virtual host object API <config_http_filters_lua_virtual_host_wrapper>` for more details.
- area: rbac
  change: |
    Switch the IP matcher to use LC-Trie for performance improvements.

deprecated:<|MERGE_RESOLUTION|>--- conflicted
+++ resolved
@@ -26,6 +26,9 @@
 - area: router
   change: |
     Removed runtime guard ``envoy.reloadable_features.shadow_policy_inherit_trace_sampling`` and legacy code paths.
+- area: dns
+  change: |
+    Removed runtime guard ``envoy.reloadable_features.prefer_ipv6_dns_on_macos`` and legacy code paths.
 - area: dynamic_forward_proxy
   change: |
     Removed runtime guard ``envoy.reloadable_features.avoid_dfp_cluster_removal_on_cds_update`` and legacy code paths.
@@ -47,11 +50,6 @@
 - area: http
   change: |
     Removed runtime guard ``envoy.reloadable_features.filter_chain_aborted_can_not_continue`` and legacy code paths.
-<<<<<<< HEAD
-- area: dns
-  change: |
-    Removed runtime guard ``envoy.reloadable_features.prefer_ipv6_dns_on_macos`` and legacy code paths.
-=======
 - area: gcp_authn
   change: |
     Removed runtime guard ``envoy.reloadable_features.gcp_authn_use_fixed_url`` and legacy code paths.
@@ -64,7 +62,6 @@
 - area: upstream
   change: |
     Removed runtime guard ``envoy.reloadable_features.use_config_in_happy_eyeballs`` and legacy code paths.
->>>>>>> d8b03d2a
 
 new_features:
 - area: health_check
