--- conflicted
+++ resolved
@@ -337,7 +337,14 @@
 - area: matcher
   change: |
     added support for :ref:`ServerNameMatcher <envoy_v3_api_msg_.xds.type.matcher.v3.ServerNameMatcher>` trie-based matching.
-<<<<<<< HEAD
+- area: stateful_session
+  change: |
+    Added support for cookie attributes to stateful session cookie.
+- area: http3
+  change: |
+    Added envoy_v3_api_field_extensions.upstreams.http.v3.Http3ProtocolOptions.disable_connection_flow_control_for_streams, an experimental
+    option for disabling connection level flow control for streams. This is useful in situations where the streams share the same
+    connection but originate from different end-clients, so that each stream can make progress independently at non-front-line proxies.
 - area: dfp
   change: |
     Added :ref:`allow_dynamic_host_from_filter_state
@@ -345,15 +352,5 @@
     flag to HTTP Dynamic Forward Proxy filter. When enabled, the filter will check for ``envoy.upstream.dynamic_host`` and
     ``envoy.upstream.dynamic_port`` filter state values before using the HTTP Host header, providing consistency with SNI
     and UDP DFP filters. When disabled (default), maintains backward compatibility by using the HTTP Host header directly.
-=======
-- area: stateful_session
-  change: |
-    Added support for cookie attributes to stateful session cookie.
-- area: http3
-  change: |
-    Added envoy_v3_api_field_extensions.upstreams.http.v3.Http3ProtocolOptions.disable_connection_flow_control_for_streams, an experimental
-    option for disabling connection level flow control for streams. This is useful in situations where the streams share the same
-    connection but originate from different end-clients, so that each stream can make progress independently at non-front-line proxies.
->>>>>>> bd313617
 
 deprecated: