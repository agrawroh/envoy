date: Pending

behavior_changes:
# *Changes that are expected to cause an incompatibility if applicable; deployment changes are likely required*
- area: wasm
  change: |
    The route cache will not be cleared by default if the wasm extension modified the request headers and
    the ABI version of wasm extension is larger then 0.2.1.
- area: wasm
  change: |
    Remove previously deprecated xDS attributes from ``get_property``, use ``xds`` attributes instead.
- area: http
  change: |
    RFC1918 addresses are no longer considered to be internal addresses by default. This addresses a security
    issue for Envoy's in multi-tenant mesh environments. Please explicit set
    :ref:`internal_address_config
    <envoy_v3_api_field_extensions.filters.network.http_connection_manager.v3.HttpConnectionManager.internal_address_config>`
    to retain the prior behavior.
    This change can be temporarily reverted by setting runtime guard
    ``envoy.reloadable_features.explicit_internal_address_config`` to ``false``.
- area: http
  change: |
    Added streaming shadow functionality. This allows for streaming the shadow request in parallel with the original request
    rather than waiting for the original request to complete. This allows shadowing requests larger than the buffer limit,
    but also means shadowing may take place for requests which are canceled mid-stream. This behavior change can be
    temporarily reverted by flipping  ``envoy.reloadable_features.streaming_shadow`` to false.

minor_behavior_changes:
# *Changes that may cause incompatibilities for some users, but should not for most*
- area: access_log
  change: |
    New implementation of the JSON formatter will be enabled by default.
    The :ref:`sort_properties <envoy_v3_api_field_config.core.v3.JsonFormatOptions.sort_properties>` field will
    be ignored in the new implementation because the new implementation always sorts properties. And the new implementation
    will always keep the value type in the JSON output. For example, the duration field will always be rendered as a number
    instead of a string.
    This behavior change could be disabled temporarily by setting the runtime
    ``envoy.reloadable_features.logging_with_fast_json_formatter`` to false.
- area: xds
  change: |
    A minor delta-xDS optimization that avoids copying resources when ingesting them was introduced.
    No impact to the behavior is expected, but a runtime flag was added as this may impact config-ingestion
    related extensions (e.g., custom-config-validators, config-tracker), as the order of the elements passed
    to the callback functions may be different. This change can be temporarily reverted
    by setting ``envoy.reloadable_features.xds_prevent_resource_copy`` to ``false``.
- area: formatter
  change: |
    The NaN and Infinity values of float will be serialized to ``null`` and ``"inf"`` respectively in the
    metadata (``DYNAMIC_METADATA``, ``CLUSTER_METADATA``, etc.) formatter.
- area: sds
  change: |
    Relaxed the backing cluster validation for Secret Discovery Service(SDS). Currently, the cluster that supports SDS,
    needs to be a primary cluster i.e. a non-EDS cluster defined in bootstrap configuration. This change relaxes that
    restriction i.e. SDS cluster can be a dynamic cluster. This change is enabled by default, and can be reverted by setting
    the runtime flag ``envoy.restart_features.skip_backing_cluster_check_for_sds`` to ``false``.
- area: http
  change: |
    If the :ref:`pack_trace_reason <envoy_v3_api_field_extensions.request_id.uuid.v3.UuidRequestIdConfig.pack_trace_reason>`
    is set to false, Envoy will not parse the trace reason from the ``x-request-id`` header to ensure reads and writes of
    trace reason be consistant.
    If the :ref:`pack_trace_reason <envoy_v3_api_field_extensions.request_id.uuid.v3.UuidRequestIdConfig.pack_trace_reason>`
    is set to true and external ``x-request-id`` value is used, the trace reason in the external request id will not
    be trusted and will be cleared.
- area: oauth2
  change: |
    :ref:`use_refresh_token <envoy_v3_api_field_extensions.filters.http.oauth2.v3.OAuth2Config.use_refresh_token>`
    is now enabled by default. This behavioral change can be temporarily reverted by setting runtime guard
    ``envoy.reloadable_features.oauth2_use_refresh_token`` to false.
- area: quic
  change: |
    Enable UDP GRO in QUIC client connections by default. This behavior can be reverted by setting
    the runtime guard ``envoy.reloadable_features.prefer_quic_client_udp_gro`` to false.
- area: scoped_rds
  change: |
    The :ref:`route_configuration <envoy_v3_api_field_config.route.v3.ScopedRouteConfiguration.route_configuration>` field
    is supported when the ``ScopedRouteConfiguration`` resource is delivered via SRDS.
- area: http
  change: |
    Local replies now traverse the filter chain if 1xx headers have been sent to the client. This change can be reverted
    by setting the runtime guard ``envoy.reloadable_features.local_reply_traverses_filter_chain_after_1xx`` to false.
- area: dns
  change: |
    Patched c-ares to address CVE-2024-25629.
- area: csrf
  change: |
    Increase only the statistics counter ``missing_source_origin`` for requests with a missing source origin.
    Previously, the ``request_invalid`` counter was also increased for such requests.

bug_fixes:
# *Changes expected to improve the state of the world and are unlikely to have negative effects*
- area: lrs
  change: |
    Fixes errors stat being incremented and warning log spamming for LoadStatsReporting graceful stream close.
- area: tls
  change: |
    Support operations on IP SANs when the IP version is not supported by the host operating system, for example
    an IPv6 SAN can now be used on a host not supporting IPv6 addresses.
- area: scoped_rds
  change: |
    Fixes scope key leak and spurious scope key conflicts when an update to an SRDS resource changes the key.
- area: stats ads grpc
  change: |
    Fixed metric for ADS disconnection counters using Google GRPC client. This extracts the GRPC client prefix specified
    in the :ref:`google_grpc <envoy_v3_api_field_config.core.v3.GrpcService.google_grpc>` resource used for ADS, and adds
    that as a tag ``envoy_google_grpc_client_prefix`` to the Prometheus stats.
- area: golang
  change:
    Fixes a crash during Golang GC caused by accessing deleted decoder_callbacks. The bug was introduced in 1.31.0.
- area: access_log
  change: |
    Relaxed the restriction on SNI logging to allow the ``_`` character, even if
    ``envoy.reloadable_features.sanitize_sni_in_access_log`` is enabled.
- area: DNS
  change: |
    Fixed bug where setting ``dns_jitter <envoy_v3_api_field_config.cluster.v3.Cluster.dns_jitter>`` to large values caused Envoy Bug
    to fire.
- area: OAuth2
  change: |
    Fixed an issue where ID token and refresh token did not adhere to the :ref:`cookie_domain
    <envoy_v3_api_field_extensions.filters.http.oauth2.v3.OAuth2Credentials.cookie_domain>` field.
- area: original_ip_detection custom header extension
  change: |
    Reverted :ref:`custom header
    <envoy_v3_api_msg_extensions.http.original_ip_detection.custom_header.v3.CustomHeaderConfig>` extension to its
    original behavior by disabling automatic XFF header appending that was inadvertently introduced in PR #31831.
- area: tracers
  change: |
    Avoid possible overflow when setting span attributes in Dynatrace sampler.
- area: load_balancing
  change: |
    Fixed default host weight calculation of :ref:`client_side_weighted_round_robin
    <envoy_v3_api_msg_extensions.load_balancing_policies.client_side_weighted_round_robin.v3.ClientSideWeightedRoundRobin>`
    to properly handle even number of valid host weights.
- area: validation/tools
  change: |
    Add back missing extension for ``schema_validator_tool``.
- area: udp/dynamic_forward_proxy
  change: |
    Fixed bug where dynamic_forward_proxy udp session filter disabled buffer in filter config
    instead of disabling buffer for the filter instance.

removed_config_or_runtime:
# *Normally occurs at the end of the* :ref:`deprecation period <deprecated>`
- area: router
  change: |
    Removed runtime guard ``envoy_reloadable_features_send_local_reply_when_no_buffer_and_upstream_request``.
- area: load balancing
  change: |
    Removed runtime guard ``envoy.reloadable_features.edf_lb_host_scheduler_init_fix`` and legacy code paths.
- area: load balancing
  change: |
    Removed runtime guard ``envoy.reloadable_features.edf_lb_locality_scheduler_init_fix`` and legacy code paths.
- area: grpc
  change: |
    Removed runtime guard ``envoy.reloadable_features.validate_grpc_header_before_log_grpc_status``.
- area: http
  change: |
    Removed runtime flag ``envoy.reloadable_features.http_route_connect_proxy_by_default`` and legacy code paths.
- area: http2
  change: |
    Removed runtime flag ``envoy.reloadable_features.defer_processing_backedup_streams`` and legacy code paths.
- area: dns
  change: |
    Removed runtime flag ``envoy.reloadable_features.dns_reresolve_on_eai_again`` and legacy code paths.
- area: quic
  change: |
    Removed runtime flag ``envoy.restart_features.quic_handle_certs_with_shared_tls_code`` and legacy code paths.
- area: upstream
  change: |
    Removed runtime flag ``envoy.restart_features.allow_client_socket_creation_failure`` and legacy code paths.
- area: upstream
  change: |
    Removed runtime flag ``envoy.reloadable_features.exclude_host_in_eds_status_draining``.

new_features:
- area: wasm
  change: |
    Added the wasm vm reload support to reload wasm vm when the wasm vm is failed with runtime errors. See
    :ref:`failure_policy <envoy_v3_api_field_extensions.wasm.v3.PluginConfig.failure_policy>` for more details.
    The ``FAIL_RELOAD`` reload policy will be used by default.
- area: aws_request_signing
  change: |
    Added an optional field :ref:`credential_provider
    <envoy_v3_api_field_extensions.filters.http.aws_request_signing.v3.AwsRequestSigning.credential_provider>`
    to the AWS request signing filter to explicitly specify a source for AWS credentials.
- area: tls
  change: |
    Added support for P-384 and P-521 curves for TLS server certificates.
- area: tls
  change: |
    Added an :ref:`option
    <envoy_v3_api_field_extensions.transport_sockets.tls.v3.UpstreamTlsContext.auto_host_sni>` to change the upstream
    SNI to the configured hostname for the upstream.
- area: tls
  change: |
    Added an :ref:`option
    <envoy_v3_api_field_extensions.transport_sockets.tls.v3.UpstreamTlsContext.auto_sni_san_validation>` to validate
    the upstream server certificate SANs against the actual SNI value sent, regardless of the method of configuring SNI.
- area: xds
  change: |
    Added support for ADS replacement by invoking ``xdsManager().setAdsConfigSource()`` with a new config source.
- area: wasm
  change: |
    added ``clear_route_cache`` foreign function to clear the route cache.
- area: access_log
  change: |
    Added %DOWNSTREAM_LOCAL_EMAIL_SAN%, %DOWNSTREAM_PEER_EMAIL_SAN%, %DOWNSTREAM_LOCAL_OTHERNAME_SAN% and
    %DOWNSTREAM_PEER_OTHERNAME_SAN% substitution formatters.
- area: access_log
  change: |
    Added support for logging upstream connection establishment duration in the
    :ref:`%COMMON_DURATION% <config_access_log_format_common_duration>` access log
    formatter operator. The following time points were added: ``%US_CX_BEG%``,
    ``%US_CX_END%``, ``%US_HS_END%``.
- area: lua
  change: |
    Add logging functions to all lua objects. Previously these were only available on the Lua http filter request handle.
- area: access log
  change: |
    Added fields for :ref:`DOWNSTREAM_DIRECT_LOCAL_ADDRESS and DOWNSTREAM_DIRECT_LOCAL_ADDRESS_WITHOUT_PORT <config_access_log_format>`.
- area: quic
  change: |
    Added :ref:`QUIC stats debug visitor <envoy_v3_api_msg_extensions.quic.connection_debug_visitor.quic_stats.v3.Config>` to
    get more stats from the QUIC transport.
- area: http_inspector
  change: |
    Added default-false ``envoy.reloadable_features.http_inspector_use_balsa_parser`` for HttpInspector to use BalsaParser.
- area: overload
  change: |
    Added support for scaling :ref:`max connection duration
    <envoy_v3_api_enum_value_config.overload.v3.ScaleTimersOverloadActionConfig.TimerType.HTTP_DOWNSTREAM_CONNECTION_MAX>`.
    This can be used to reduce the max connection duration in response to overload.
- area: tracers
  change: |
    Set resource ``telemetry.sdk.*`` and scope ``otel.scope.name|version`` attributes for the OpenTelemetry tracer.
- area: lua
  change: |
    Added ssl :ref:`parsedSubjectPeerCertificate() <config_http_filters_lua_parsed_name>` API.
- area: lua cluster specifier
  change: |
    Added ability for a Lua script to query clusters for current requests and connections.
- area: lua
  change: |
    Added :ref:`downstreamDirectLocalAddress() <config_http_filters_lua_stream_info_downstream_direct_local_address>`
    method to the Stream info object API.
- area: udp_proxy
  change: |
    Added support for dynamic cluster selection in UDP proxy. The cluster can be set by one of the session filters
    by setting a per-session state object under the key ``envoy.udp_proxy.cluster``.
- area: CEL-attributes
  change: |
    Added :ref:`attribute <arch_overview_attributes>` ``upstream.request_attempt_count``
    to get the number of times a request is attempted upstream.
- area: ip-tagging
  change: |
    Adds support for specifying an alternate header
    :ref:`ip_tag_header <envoy_v3_api_field_extensions.filters.http.ip_tagging.v3.IPTagging.ip_tag_header>`
    for appending IP tags via ip-tagging filter instead of using the default header ``x-envoy-ip-tags``.
- area: c-ares
  change: |
    added two new options to c-ares resolver for configuring custom timeouts and tries while resolving DNS
    queries. Custom timeouts could be configured by specifying :ref:`query_timeout_seconds
    <envoy_v3_api_field_extensions.network.dns_resolver.cares.v3.CaresDnsResolverConfig.query_timeout_seconds>` and
    custom tries could be configured by specifying :ref:`query_tries
    <envoy_v3_api_field_extensions.network.dns_resolver.cares.v3.CaresDnsResolverConfig.query_tries>`.
- area: rbac
  change: |
    added :ref:`sourced_metadata <envoy_v3_api_field_config.rbac.v3.Permission.sourced_metadata>` which allows
    specifying an optional source for the metadata to be matched in addition to the metadata matcher.
- area: c-ares
  change: |
    added nameserver rotation option to c-ares resolver. When enabled via :ref:rotate_nameservers
    <envoy_v3_api_field_extensions.network.dns_resolver.cares.v3.CaresDnsResolverConfig.rotate_nameservers>, this
    performs round-robin selection of the configured nameservers for each resolution to help distribute query load.
- area: access_log
  change: |
    Added support for :ref:`%UPSTREAM_HOST_NAME_WITHOUT_PORT% <config_access_log_format_upstream_host_name_without_port>`
    for the upstream host identifier without the port value.
- area: udp_proxy
  change: |
    Added support for coexistence of dynamic and static clusters in the same udp proxy, so we can use dynamic clusters
    for some sessions by setting a per-session state object under the key ``envoy.upstream.dynamic_host`` and routing
    to dynamic cluster, and we can use static clusters for other sessions by setting a per-session state object under
    the key ``envoy.udp_proxy.cluster`` without setting ``envoy.upstream.dynamic_host``.
- area: ext_authz
  change: |
    added filter state field latency_us, bytesSent and bytesReceived access for CEL and logging.
- area: sni_dynamic_forward_proxy
  change: |
    Added support in SNI dynamic forward proxy for saving the resolved upstream address in the filter state.
    The state is saved with the key ``envoy.stream.upstream_address``.
- area: lua
  change: |
    Added a new ``setUpstreamOverrideHost()`` which could be used to set the given host as the upstream host for the
    current request.
<<<<<<< HEAD
- area: tls_inspector filter
  change: |
    added :ref:`enable_ja4_fingerprinting
    <envoy_v3_api_field_extensions.filters.listener.tls_inspector.v3.TlsInspector.enable_ja4_fingerprinting>` to create
    JA4 fingerprint hash from Client Hello message.
=======
- area: CEL-attributes
  change: |
    Added :ref:`attribute <arch_overview_attributes>` ``upstream.cx_pool_ready_duration``
    to get the duration from when the upstream request was created to when the upstream connection pool is ready.
>>>>>>> 240aa129

deprecated:
- area: rbac
  change: |
    metadata :ref:`metadata <envoy_v3_api_field_config.rbac.v3.Permission.metadata>` is now deprecated in the
    favor of :ref:`sourced_metadata <envoy_v3_api_field_config.rbac.v3.Permission.sourced_metadata>`.<|MERGE_RESOLUTION|>--- conflicted
+++ resolved
@@ -293,18 +293,15 @@
   change: |
     Added a new ``setUpstreamOverrideHost()`` which could be used to set the given host as the upstream host for the
     current request.
-<<<<<<< HEAD
+- area: CEL-attributes
+  change: |
+    Added :ref:`attribute <arch_overview_attributes>` ``upstream.cx_pool_ready_duration``
+    to get the duration from when the upstream request was created to when the upstream connection pool is ready.
 - area: tls_inspector filter
   change: |
     added :ref:`enable_ja4_fingerprinting
     <envoy_v3_api_field_extensions.filters.listener.tls_inspector.v3.TlsInspector.enable_ja4_fingerprinting>` to create
     JA4 fingerprint hash from Client Hello message.
-=======
-- area: CEL-attributes
-  change: |
-    Added :ref:`attribute <arch_overview_attributes>` ``upstream.cx_pool_ready_duration``
-    to get the duration from when the upstream request was created to when the upstream connection pool is ready.
->>>>>>> 240aa129
 
 deprecated:
 - area: rbac
