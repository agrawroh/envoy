--- conflicted
+++ resolved
@@ -47,11 +47,9 @@
 - area: http
   change: |
     Removed runtime guard ``envoy.reloadable_features.filter_chain_aborted_can_not_continue`` and legacy code paths.
-<<<<<<< HEAD
 - area: proxy_filter
   change: |
     Removed runtime guard ``envoy.reloadable_features.proxy_ssl_port`` and legacy code paths.
-=======
 - area: gcp_authn
   change: |
     Removed runtime guard ``envoy.reloadable_features.gcp_authn_use_fixed_url`` and legacy code paths.
@@ -64,7 +62,6 @@
 - area: upstream
   change: |
     Removed runtime guard ``envoy.reloadable_features.use_config_in_happy_eyeballs`` and legacy code paths.
->>>>>>> d8b03d2a
 
 new_features:
 - area: health_check
