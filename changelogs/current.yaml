date: Pending

behavior_changes:
# *Changes that are expected to cause an incompatibility if applicable; deployment changes are likely required*

minor_behavior_changes:
# *Changes that may cause incompatibilities for some users, but should not for most*

bug_fixes:
# *Changes expected to improve the state of the world and are unlikely to have negative effects*
<<<<<<< HEAD
- area: router
  change: |
    Fixed query parameter matcher to properly implement
    :ref:`present_match <envoy_v3_api_field_config.route.v3.QueryParameterMatcher.present_match>`. Previously, the
    matcher would incorrectly handle ``present_match`` configurations by treating them as default present checks. This
    behavior can be temporarily reverted by setting runtime feature
    ``envoy_reloadable_features_enable_new_query_param_present_match_behavior`` to ``false``.
=======
- area: dfp
  change:
    Fixes a bug when loading a DNS cache entry with an empty authority/host header. This fix can be reverted by setting
    runtime guard ``envoy.reloadable_features.dfp_fail_on_empty_host_header`` to ``false``.
>>>>>>> 65f0108a

removed_config_or_runtime:
# *Normally occurs at the end of the* :ref:`deprecation period <deprecated>`

new_features:
- area: lua
  change: |
    Added :ref:`virtualClusterName() <config_http_filters_lua_stream_info_virtual_cluster_name>` API to the Stream Info
    Object to get the name of the virtual cluster matched.
- area: udp_proxy
  change: |
    Added support for outlier detection in UDP proxy. This change can be temporarily reverted by setting runtime guard
    ``envoy.reloadable_features.enable_udp_proxy_outlier_detection`` to ``false``.

deprecated:<|MERGE_RESOLUTION|>--- conflicted
+++ resolved
@@ -8,7 +8,10 @@
 
 bug_fixes:
 # *Changes expected to improve the state of the world and are unlikely to have negative effects*
-<<<<<<< HEAD
+- area: dfp
+  change:
+    Fixes a bug when loading a DNS cache entry with an empty authority/host header. This fix can be reverted by setting
+    runtime guard ``envoy.reloadable_features.dfp_fail_on_empty_host_header`` to ``false``.
 - area: router
   change: |
     Fixed query parameter matcher to properly implement
@@ -16,12 +19,6 @@
     matcher would incorrectly handle ``present_match`` configurations by treating them as default present checks. This
     behavior can be temporarily reverted by setting runtime feature
     ``envoy_reloadable_features_enable_new_query_param_present_match_behavior`` to ``false``.
-=======
-- area: dfp
-  change:
-    Fixes a bug when loading a DNS cache entry with an empty authority/host header. This fix can be reverted by setting
-    runtime guard ``envoy.reloadable_features.dfp_fail_on_empty_host_header`` to ``false``.
->>>>>>> 65f0108a
 
 removed_config_or_runtime:
 # *Normally occurs at the end of the* :ref:`deprecation period <deprecated>`
