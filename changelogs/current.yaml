--- conflicted
+++ resolved
@@ -155,7 +155,10 @@
   change: |
     Added support for dynamic cluster selection in UDP proxy. The cluster can be set by one of the session filters
     by setting a per-session state object under the key ``envoy.udp_proxy.cluster``.
-<<<<<<< HEAD
+- area: CEL-attributes
+  change: |
+    Added :ref:`attribute <arch_overview_attributes>` ``upstream.request_attempt_count``
+    to get the number of times a request is attempted upstream.
 - area: cares
   change: |
     added two new options to c-ares resolver for configuring custom timeouts and tries while resolving DNS
@@ -163,11 +166,5 @@
     <envoy_v3_api_field_extensions.network.dns_resolver.cares.v3.CaresDnsResolverConfig.query_timeout_seconds>` and
     custom tries could be configured by specifying :ref:`query_tries
     <envoy_v3_api_field_extensions.network.dns_resolver.cares.v3.CaresDnsResolverConfig.query_tries>`.
-=======
-- area: CEL-attributes
-  change: |
-    Added :ref:`attribute <arch_overview_attributes>` ``upstream.request_attempt_count``
-    to get the number of times a request is attempted upstream.
->>>>>>> df6c32c5
 
 deprecated: