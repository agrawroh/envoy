--- conflicted
+++ resolved
@@ -249,14 +249,12 @@
 - area: dns_filter, redis_proxy and prefix_matcher_map
   change: |
     Switch to using Radix Tree instead of Trie for performance improvements.
-<<<<<<< HEAD
 - area: cluster
   change: |
     Added ``CompositeCluster`` extension that provides flexible sub-cluster selection strategies. This cluster type
     supports configurable selection strategies (currently ``SEQUENTIAL``), multiple overflow handling options (``FAIL``,
     ``USE_LAST_CLUSTER``, ``ROUND_ROBIN``), and extensible cluster configuration for future enhancements. See
     :ref:`composite cluster docs <arch_overview_composite_cluster>` for more details.
-=======
 - area: header_to_metadata
   change: |
     Added optional statistics collection for the Header-To-Metadata filter. When the :ref:`stat_prefix
@@ -338,6 +336,5 @@
     Added a new metric ``db_build_epoch`` to track the build timestamp of the Maxmind geolocation database files.
     This can be used to monitor the freshness of the databases currently in use by the filter.
     See https://maxmind.github.io/MaxMind-DB/#build_epoch for more details.
->>>>>>> f384ab2b
 
 deprecated: