--- conflicted
+++ resolved
@@ -224,12 +224,6 @@
   change: |
     Added a new ``dynamicTypedMetadata()`` on ``connectionStreamInfo()`` which could be used to access the typed metadata from
     network filters, such as the Proxy Protocol, etc.
-<<<<<<< HEAD
-- area: lua
-  change: |
-    Added a new ``dynamicTypedMetadata()`` on ``streamInfo()`` which could be used to access the typed metadata from
-    HTTP filters, such as the Set Metadata filter, etc.
-=======
 - area: redis
   change: |
     ``redis_proxy`` filter now supports AWS IAM Authentication.
@@ -239,6 +233,9 @@
     See
     :ref:`matcher cluster specifier plugin <envoy_v3_api_msg_extensions.router.cluster_specifiers.matcher.v3.MatcherClusterSpecifier>`
     for more details.
->>>>>>> f19cadd4
+- area: lua
+  change: |
+    Added a new ``dynamicTypedMetadata()`` on ``streamInfo()`` which could be used to access the typed metadata from
+    HTTP filters, such as the Set Metadata filter, etc.
 
 deprecated: