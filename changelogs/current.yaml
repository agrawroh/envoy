--- conflicted
+++ resolved
@@ -276,11 +276,6 @@
   change: |
     Added a new ``dynamicTypedMetadata()`` on ``streamInfo()`` which could be used to access the typed metadata from
     HTTP filters, such as the Set Metadata filter, etc.
-<<<<<<< HEAD
-- area: matcher
-  change: |
-    added support for :ref:`ServerNameMatcher <envoy_v3_api_msg_.xds.type.matcher.v3.ServerNameMatcher>` trie-based matching.
-=======
 - area: ratelimit
   change: |
     Added a new ``failure_mode_deny_percent`` field of type ``Envoy::Runtime::FractionalPercent`` attached to the rate limit filter
@@ -291,6 +286,8 @@
     Added new metric for emitting seconds since UNIX epoch of expirations of TLS and CA certificates.
     They are rooted at ``cluster.<cluster_name>.ssl.certificate.<cert_name>.``
     and at ``listener.<address>.ssl.certificate.<cert_name>.`` namespace.
->>>>>>> edb65fbd
+- area: matcher
+  change: |
+    added support for :ref:`ServerNameMatcher <envoy_v3_api_msg_.xds.type.matcher.v3.ServerNameMatcher>` trie-based matching.
 
 deprecated: