date: Pending

behavior_changes:
# *Changes that are expected to cause an incompatibility if applicable; deployment changes are likely required*
- area: server
  change: |
    Added container-aware CPU detection on Linux that respects cgroup CPU limits in addition to hardware thread count
    and CPU affinity. This change only affects behavior when the ``--concurrency`` flag is not explicitly set.
    Envoy now uses the minimum of hardware threads, CPU affinity, and cgroup CPU limits
    to determine the number of worker threads by default. This provides better resource utilization in
    containerized environments (Docker, Kubernetes) where CPU limits are set via cgroups. The new behavior
    is enabled by default and can be disabled by setting the ``ENVOY_CGROUP_CPU_DETECTION`` environment
    variable to ``false``. When disabled, Envoy will fall back to the previous behavior of using only
    hardware thread count and CPU affinity for worker thread calculation. Uses conservative rounding (floor)
    to account for non-worker threads and prevent container throttling, which may reduce the total number of
    connections.
- area: dynamic modules
  change: |
    The dynamic module ABI has been updated to support streaming body manipulation. This change also
    fixed potential incorrect behavior when access or modify the request or response body. See
    https://github.com/envoyproxy/envoy/issues/40918 for more details.

minor_behavior_changes:
# *Changes that may cause incompatibilities for some users, but should not for most*
- area: router
  change: |
    Added :ref:`host_rewrite
    <envoy_v3_api_field_config.route.v3.RouteAction.host_rewrite>` to
    :ref:`RouteAction <envoy_v3_api_msg_config.route.v3.RouteAction>` to support substitution
    formatting for host header rewriting.
    Added :ref:`path_rewrite
    <envoy_v3_api_field_config.route.v3.RouteAction.path_rewrite>` to
    :ref:`RouteAction <envoy_v3_api_msg_config.route.v3.RouteAction>` to support substitution
    formatting for path header rewriting.
- area: tracing
  change: |
    The :ref:`request header custom tag <envoy_v3_api_field_type.tracing.v3.CustomTag.request_header>`
    now only support fetching header values from the HTTP request headers. Any non-HTTP protocols
    could only set custom tags using the substitution formatter based
    :ref:`custom tag value <envoy_v3_api_field_type.tracing.v3.CustomTag.value>`.
    This behavior change could be reverted by setting the runtime guard
    ``envoy.reloadable_features.get_header_tag_from_header_map`` to false.
- area: ext_proc
  change: |
    Use one of a hard-coded set of error messages when a :ref:`HeaderMutation
    <envoy_v3_api_msg_service.ext_proc.v3.HeaderMutation>` fails. Removing
    request-specific details allows grouping by similar failure types. Detailed
    messages remain available in debug logs.
- area: ext_proc
  change: |
    Closing the gRPC stream if Envoy detects no more external processing needed.
    This doesn't apply to BUFFERED and BUFFERED_PARTIAL mode and a few corner cases for now.
    For those cases, the stream will be closed during the filter destruction.
    This behavior can be reverted by setting the runtime guard
    ``envoy.reloadable_features.ext_proc_stream_close_optimization`` to ``false``.
- area: ext_authz
  change: |
    Check that the response header count and size is less than the configured limits after applying
    mutations and send a local reply if not.
- area: ext_authz
  change: |
    Fixed HTTP ext_authz service to properly propagate headers (such as ``set-cookie``) back to clients. The
    filter now correctly uses ``allowed_client_headers`` for denied responses and ``allowed_client_headers_on_success``
    for successful authorization responses.
- area: ext_authz
  change: |
    Fixed a bug where ``filter_enabled_metadata`` was not honored when the filter was marked with ``disabled: true``.
    The filter is now instantiated when ``filter_enabled_metadata`` is configured, allowing it to check dynamic metadata
    at runtime and enable itself conditionally.
- area: quic
  change: |
    Switch to use QUICHE provided migration logic to handle port migration upon path degrading and migration to Server
    Preferred Address. This behavior can be reverted by setting ``envoy.reloadable_features.use_migration_in_quiche``.
- area: mobile
  change: |
    Use mobile specific network observer registries to propagate network change signals. This behavior can be reverted by
    setting the runtime guard ``envoy.reloadable_features.mobile_use_network_observer_registry``.

bug_fixes:
# *Changes expected to improve the state of the world and are unlikely to have negative effects*
- area: http2
  change: |
    Fixed a bug where Envoy would leak memory if an HTTP/2 stream was reset before request headers were
    sent. For example, if an upstream HTTP filter sent a local reply after the connection was established but
    before request headers were sent, the memory allocated for the stream was not released.
- area: http2
  change: |
    Optimized HTTP/2 header processing by avoiding memory allocations and string copies for well-known header names.
    For common HTTP/2 headers (such as ``:method``, ``:path``, ``:status``, ``content-type``, ``user-agent``, etc.),
    Envoy now references static strings instead of copying header names. This reduces memory allocations and improves
    performance for typical HTTP/2 traffic.
- area: lua
  change: |
    Fixed a bug where Lua filters could cause Envoy to crash when setting the response body to a payload larger
    than the body buffer limit.
- area: tap
  change: |
    Add the missing conversion support to ensure tapped message are correctly handled for multi-event submissions.
- area: bootstrap
  change: |
    Fixed an issue where the custom
    :ref:`header_prefix <envoy_v3_api_field_config.bootstrap.v3.Bootstrap.header_prefix>`
    would result in a crash at startup.
- area: connection pool
  change: |
    Fixed a crash in the TCP connection pool that occurs during downstream connection teardown when large requests
    or responses trigger flow control.
- area: http
  change: |
    Fixed ``shouldDrainConnectionUponCompletion()`` to properly send ``GOAWAY`` frames for HTTP/2 and HTTP/3
    instead of aggressively closing connections. This prevents response body transmission interruption and
    ``ERR_DRAINING`` errors on the client side. HTTP/1.1 behavior remains unchanged.
- area: udp_proxy
  change: |
    Fixed a few areas where the addresses might be moved from the data packet being processed.
- area: composite
  change: |
    Fixed per-route configuration for composite filter to support matching on response headers and trailers.
    Previously, per-route matchers would silently fail when attempting to match on ``HttpResponseHeaderMatchInput``
    or ``HttpResponseTrailerMatchInput``, causing the delegated filter to be skipped without error.
- area: router
  change: |
    Fixed a regression where router-set headers (e.g., ``x-envoy-expected-rq-timeout-ms``, ``x-envoy-attempt-count``)
    were not accessible in ``request_headers_to_add`` configuration on the initial request. Headers configured via
    ``request_headers_to_add`` can now reference router-set headers using formatters like
    ``%REQ(x-envoy-expected-rq-timeout-ms)%``.
- area: ext_proc
  change: |
    Fixed a bug where attributes based on request headers (e.g. ``request.host``) were not sent to
    the ext_proc server if ext_proc was configured to only run on the encode path.
- area: tcp_proxy
  change: |
    Fixed a connection leak in the TCP proxy when the ``receive_before_connect`` feature is enabled and the
    downstream connection closes before the upstream connection is established.
- area: connection
  change: |
    Fixed connection handling to properly propagate transport failure reasons to StreamInfo before raising
    close events. This ensures the ``connection.transport_failure_reason`` CEL attribute and
    ``DOWNSTREAM_TRANSPORT_FAILURE_REASON`` access log formatter are populated correctly for all connection
    types and available to all network filters.
- area: aws
  change: |
    Changes web identity token file watching behavior in the aws signing common components. This ensures that if the token file is rotated,
    the new token will be picked up.

removed_config_or_runtime:
# *Normally occurs at the end of the* :ref:`deprecation period <deprecated>`
- area: jwt_authn
  change: |
    Removed runtime guard ``envoy.reloadable_features.jwt_fetcher_use_scheme_from_uri`` and legacy code paths.
- area: tcp
  change: |
    Removed runtime guard ``envoy.reloadable_features.tcp_proxy_retry_on_different_event_loop`` and legacy code paths.
- area: http
  change: |
    Removed runtime guard ``envoy.reloadable_features.http1_balsa_allow_cr_or_lf_at_request_start`` and legacy code paths.
- area: quic
  change: |
    Removed runtime guard ``envoy.reloadable_features.http3_remove_empty_cookie`` and legacy code paths.
- area: http
  change: |
    Removed runtime guard ``envoy.reloadable_features.original_src_fix_port_exhaustion`` and legacy code paths.
- area: xds
  change: |
    Removed runtime guard ``envoy.reloadable_features.report_load_with_rq_issued`` and legacy code paths.

new_features:
- area: dynamic modules
  change: |
    Added support for loading dynamic modules globally by setting :ref:`load_globally
    <envoy_v3_api_field_extensions.dynamic_modules.v3.DynamicModuleConfig.load_globally>` to true.
- area: http filter
  change: |
    Added :ref:`transform http filter <config_http_filters_transform>` which adds the ability to modify request
    and response bodies in any position of HTTP filter chain.
    This also make it possible to refresh routes based on the attributes in the request body.
- area: matcher
  change: |
    Removed work-in-progress annotations from RBAC filter ``matcher`` and ``shadow_matcher`` fields in both HTTP
    and network filters to reflect to mark this feature stable.
- area: access_log
  change: |
    Support process-level rate limiting on access log emission by
    :ref:`ProcessRateLimitFilter <envoy_v3_api_msg_extensions.access_loggers.filters.process_ratelimit.v3.ProcessRateLimitFilter>`.
- area: dynamic modules
  change: |
    Enhanced dynamic module ABIs to support headers addition and body size retrieval.
    See the latest ABI header file for more details.
- area: udp_sink
  change: |
    Enhanced the UDP sink to support tapped messages larger than 64 KB.
- area: listener
  change: |
    Marked the :ref:`filter_chain_matcher <envoy_v3_api_field_config.listener.v3.Listener.filter_chain_matcher>`
    field as stable by removing the work-in-progress annotation. The xDS matcher API for filter chain selection
    has been thoroughly tested and should be ready for production use now.
- area: access_log
  change: |
    Added a new :ref:`access logger <envoy_v3_api_msg_extensions.access_loggers.stats.v3.Config>` which emits
    configurable metrics.
- area: otlp_stat_sink
  change: |
    Fix ``start_time_unix_nano`` for the metrics exported.
- area: otlp_stat_sink
  change: |
    Added support for dropping stats via
    :ref:`DropAction <envoy_v3_api_msg_extensions.stat_sinks.open_telemetry.v3.SinkConfig.DropAction>` during
    custom metric conversion.
- area: http
  change: |
    Added :ref:`vhost_header <envoy_v3_api_field_config.route.v3.RouteConfiguration.vhost_header>` to
    :ref:`RouteConfiguration <envoy_v3_api_msg_config.route.v3.RouteConfiguration>`, allowing use of a different
    header for vhost matching.
- area: http2
  change: |
    Added new parameter to the ``sendGoAwayAndClose`` to support gracefully closing of HTTP/2 connection.
- area: logging
  change: |
    Added support for the not-equal operator in access log filter rules, in
    :ref:`ComparisonFilter <envoy_v3_api_msg_config.accesslog.v3.ComparisonFilter>`.
- area: c-ares
  change: |
    Add an optional ``reinit_channel_on_timeout`` to the c-ares resolver to reinitialize the channel
    after DNS timeouts.
- area: cel
  change: |
    Added per-expression configuration options for CEL evaluator to control string conversion, concatenation,
    and string extension functions. CEL expressions in RBAC policies and access logger filters
    can now enable string functions such as ``replace()`` and ``split()`` through the new
    :ref:`cel_config <envoy_v3_api_field_config.rbac.v3.Policy.cel_config>` and
    :ref:`cel_config <envoy_v3_api_field_extensions.access_loggers.filters.cel.v3.ExpressionFilter.cel_config>` fields
    in their respective configurations. See :ref:`CelExpressionConfig <envoy_v3_api_msg_config.core.v3.CelExpressionConfig>`
    for details.
- area: formatter
  change: |
    Added support for the following new access log formatters:

    #. ``%REQUEST_HEADER(X?Y):Z%`` as full name version of ``%REQ(X?Y):Z%``.
    #. ``%RESPONSE_HEADER(X?Y):Z%`` as full name version of ``%RESP(X?Y):Z%``.
    #. ``%RESPONSE_TRAILER(X?Y):Z%`` as full name version of ``%TRAILER(X?Y):Z%``.

    This provides a more consistent naming scheme for users to understand and use.
- area: tracing
  change: |
    Added new :ref:`value <envoy_v3_api_field_type.tracing.v3.CustomTag.value>` field and
    the :ref:`substitution format specifier <config_access_log_format>` could be used to
    extract values from various parts of the request/response for custom tags.
- area: generic_proxy
  change: |
    Added custom substitution format specifiers support in the tracing custom tags of the
    :ref:`generic_proxy
    filter <envoy_v3_api_msg_extensions.filters.network.generic_proxy.v3.GenericProxy>`.
    Now the ``%REQUEST_PROPERTY%``, ``%RESPONSE_PROPERTY%`` etc. can be used in the
    :ref:`value <envoy_v3_api_field_type.tracing.v3.CustomTag.value>` field for generic proxy.
- area: lua
  change: |
    Added ``drainConnectionUponCompletion()`` to the Lua filter stream info API. This allows Lua scripts
    to mark connections for draining, which adds a ``Connection: close`` header for HTTP/1.1 or sends a
    ``GOAWAY`` frame for HTTP/2 and HTTP/3.
- area: lua
  change: |
    Added new executions counter to the Lua filter to track script execution count.
- area: wasm
  change: |
    Added ``sign`` foreign function to create cryptographic signatures.
    See :ref:`Wasm foreign functions <arch_overview_wasm_foreign_functions>` for more details.
- area: redis
  change: |
    Added cluster-scoped command support with a flexible response handling framework.
- area: overload management
  change: |
    The fixed heap resource monitor can now calculate memory pressure as currently allocated memory divided by maximum heap size,
    giving more accurate and lower memory pressure values.
    This can avoid unnecessary load shedding or overload actions.
    To enable, set ``envoy.reloadable_features.fixed_heap_use_allocated`` to true.
    The default algorithm (heap_size - pageheap_unmapped - pageheap_free) does not discount for free memory in TCMalloc caches.
- area: upstream
  change: |
    Added :ref:`transport_socket_matcher
    <envoy_v3_api_field_config.cluster.v3.Cluster.transport_socket_matcher>` to clusters. This matcher
    uses the generic xDS matcher framework to select a named transport socket from
    :ref:`transport_socket_matches
    <envoy_v3_api_field_config.cluster.v3.Cluster.transport_socket_matches>` based on endpoint metadata,
    locality metadata, and transport socket filter state.
- area: admin
  change: |
    Added ``/memory/tcmalloc`` admin endpoint that provides TCMalloc memory statistics.
- area: dns_filter
  change: |
    Added :ref:`access_log <envoy_v3_api_field_extensions.filters.udp.dns_filter.v3.DnsFilterConfig.access_log>` for DNS filter.
- area: quic
  change: |
    Added QUIC protocol option :ref:`max_sessions_per_event_loop
    <envoy_v3_api_field_config.listener.v3.QuicProtocolOptions.max_sessions_per_event_loop>` to limit the maximum
    number of new QUIC sessions created per event loop. The default is 16, preserving the previous hardcoded limit.
- area: metrics_service
  change: |
    Added :ref:`batch_size <envoy_v3_api_field_config.metrics.v3.MetricsServiceConfig.batch_size>` configuration
    to the Metrics Service to allow batching metrics into multiple gRPC messages. When set to a positive value,
    metrics will be batched with at most ``batch_size`` metric families per message. This helps avoid hitting
    gRPC message size limits (typically 4MB) when sending large numbers of metrics. If not set or set to 0,
    all metrics will be sent in a single message, preserving the current behavior.
- area: network
  change: |
    Added a change to start populating the filter state ``envoy.network.network_namespace`` when a connection is accepted on a
    listener with :ref:`network_namespace_filepath <envoy_v3_api_field_config.core.v3.SocketAddress.network_namespace_filepath>`
    configured. This provides read-only access to the network namespace for filters, access logs, and other components.
- area: ext_authz
  change: |
    Add a new configuration field to the http ext authz filter
    :ref:`enforce_response_header_limits <envoy_v3_api_field_extensions.filters.http.ext_authz.v3.ExtAuthz.enforce_response_header_limits>`
    that allows admins to enable / disable the behavior of dropping response headers once the header
    map count / size constraints have been reached.
- area: xds
  change: |
    Added runtime guard ``envoy.reloadable_features.report_load_when_rq_active_is_non_zero``.
    When enabled, LRS continues to send locality_stats reoprt to config server when there is no request_issued in the poll cycle.
- area: router
  change: |
    Added :ref:`request_mirror_policies <envoy_v3_api_field_extensions.upstreams.http.v3.HttpProtocolOptions.request_mirror_policies>`
    to :ref:`HttpProtocolOptions <envoy_v3_api_msg_extensions.upstreams.http.v3.HttpProtocolOptions>` to support
    cluster-level request mirroring. Cluster-level policies override route-level policies when both are configured.
- area: router
  change: |
<<<<<<< HEAD
    Added :ref:`retry_policy <envoy_v3_api_field_extensions.upstreams.http.v3.HttpProtocolOptions.retry_policy>`
    to :ref:`HttpProtocolOptions <envoy_v3_api_msg_extensions.upstreams.http.v3.HttpProtocolOptions>` to support
    cluster-level retry policies.
=======
    Added :ref:`hash_policy <envoy_v3_api_field_extensions.upstreams.http.v3.HttpProtocolOptions.hash_policy>`
    to :ref:`HttpProtocolOptions <envoy_v3_api_msg_extensions.upstreams.http.v3.HttpProtocolOptions>` to support
    cluster-level hash policies.
>>>>>>> bbef7209
- area: network
  change: |
    Add logging info for network ext_proc to filter state.
- area: formatter
  change: |
    Added new ``US_RX_BODY_BEG`` time point to the ``%COMMON_DURATION%`` to indicate
    the time point of upstream response body receiving begin.
- area: router
  change: |
    Added support for substitution formatting in direct response bodies via the new
    :ref:`body_format <envoy_v3_api_field_config.route.v3.DirectResponseAction.body_format>` field
    in :ref:`DirectResponseAction <envoy_v3_api_msg_config.route.v3.DirectResponseAction>`.
- area: tls_inspector
  change: |
    Propagate the transport error from the tls_inspector to the DownstreamTransportFailureReason in StreamInfo
    for access logging prior to the TLS handshake.
- area: ext_proc
  change: |
    Add support for forwarding cluster metadata to ext_proc server.
- area: aws
  change: |
    Added new feature ``match_included_headers`` to the request signing extension, that allows for a positive header match and
    excludes all other non-SigV4-required headers.

deprecated:<|MERGE_RESOLUTION|>--- conflicted
+++ resolved
@@ -322,15 +322,14 @@
     cluster-level request mirroring. Cluster-level policies override route-level policies when both are configured.
 - area: router
   change: |
-<<<<<<< HEAD
     Added :ref:`retry_policy <envoy_v3_api_field_extensions.upstreams.http.v3.HttpProtocolOptions.retry_policy>`
     to :ref:`HttpProtocolOptions <envoy_v3_api_msg_extensions.upstreams.http.v3.HttpProtocolOptions>` to support
     cluster-level retry policies.
-=======
+- area: router
+  change: |
     Added :ref:`hash_policy <envoy_v3_api_field_extensions.upstreams.http.v3.HttpProtocolOptions.hash_policy>`
     to :ref:`HttpProtocolOptions <envoy_v3_api_msg_extensions.upstreams.http.v3.HttpProtocolOptions>` to support
     cluster-level hash policies.
->>>>>>> bbef7209
 - area: network
   change: |
     Add logging info for network ext_proc to filter state.
