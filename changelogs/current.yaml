date: Pending

behavior_changes:
# *Changes that are expected to cause an incompatibility if applicable; deployment changes are likely required*
- area: http
  change: |
    Flip runtime flag ``envoy.reloadable_features.no_downgrade_to_canonical_name`` to true. Name downgrading in the
    per filter config searching will be disabled by default. This behavior can be temporarily reverted by setting
    the flag to false explicitly.
    See doc :ref:`Http filter route specific config <arch_overview_http_filters_per_filter_config>` or
    issue https://github.com/envoyproxy/envoy/issues/29461 for more specific detail and examples.
- area: listener
  change: |
    undeprecated runtime key ``overload.global_downstream_max_connections`` until :ref:`downstream connections monitor
    <envoy_v3_api_msg_extensions.resource_monitors.downstream_connections.v3.DownstreamConnectionsConfig>` extension becomes stable.

minor_behavior_changes:
- area: upstream
  change: |
    Fixed a reported issue (https://github.com/envoyproxy/envoy/issues/11004) that causes the Least
    Request load balancer policy to be unfair when the number of hosts are very small, when the number
    of hosts is smaller than the choice_count, instead of randomly selection hosts from the list, we
    perform a full scan on it to choose the host with least requests.
# *Changes that may cause incompatibilities for some users, but should not for most*
- area: local_rate_limit
  change: |
    Added new configuration field :ref:`rate_limited_as_resource_exhausted
    <envoy_v3_api_field_extensions.filters.http.local_ratelimit.v3.LocalRateLimit.rate_limited_as_resource_exhausted>`
    to allow for setting if rate limit grpc response should be RESOURCE_EXHAUSTED instead of the default UNAVAILABLE.
- area: http2
  change: |
    Flip the runtime guard ``envoy.reloadable_features.defer_processing_backedup_streams`` to be on by default.
    This feature improves flow control within the proxy by deferring work on the receiving end if the other
    end is backed up.

bug_fixes:
# *Changes expected to improve the state of the world and are unlikely to have negative effects*
- area: xds
  change: |
    Fixed a bug (https://github.com/envoyproxy/envoy/issues/27702) that caused ADS initialization
    to fail on the first attempt and set a back-off retry interval of up to 1 second, if ADS is
    using an Envoy Cluster for the backend. The issue was fixed to ensure that ADS initialization
    happens after the Envoy Cluster it depends upon has been properly initialized. ADS that does
    not depend on an Envoy Cluster (i.e. GoogleGrpc) is not affected by this change.
- area: grpc
  change: |
    Fixed a bug in gRPC async client cache which intermittently causes CPU spikes due to busy loop in timer expiration.
- area: quic
  change: |
    Fixed a bug in QUIC and HCM interaction which could cause use-after-free during asynchronous certificates retrieval.
    The fix is guarded by runtime ``envoy.reloadable_features.quic_fix_filter_manager_uaf``.
- area: redis
  change: |
    Fixed a bug causing crash if incoming redis key does not match against a prefix_route and catch_all_route is not defined.

removed_config_or_runtime:
# *Normally occurs at the end of the* :ref:`deprecation period <deprecated>`
- area: http
  change: |
    Removed ``envoy.reloadable_features.expand_agnostic_stream_lifetime`` and legacy code paths.
- area: http
  change: |
    removed ``envoy.reloadable_features.correctly_validate_alpn`` and legacy code paths.
- area: maglev
  change: |
    Removed ``envoy.reloadable_features.allow_compact_maglev`` and legacy code paths.
- area: router
  change: |
    Removed the deprecated ``envoy.reloadable_features.prohibit_route_refresh_after_response_headers_sent``
    runtime flag and legacy code path.
- area: upstream
  change: |
    Removed the deprecated ``envoy.reloadable_features.validate_detailed_override_host_statuses``
    runtime flag and legacy code path.
- area: grpc
  change: |
    Removed the deprecated ``envoy.reloadable_features.service_sanitize_non_utf8_strings``
    runtime flag and legacy code path.
- area: access log
  change: |
    Removed the deprecated ``envoy.reloadable_features.format_ports_as_numbers``
    runtime flag and legacy code path.

new_features:
- area: filters
  change: |
    Added :ref:`the Basic Auth filter <envoy_v3_api_msg_extensions.filters.http.basic_auth.v3.BasicAuth>`, which can be used to
    authenticate user credentials in the HTTP Authentication heaer defined in `RFC7617 <https://tools.ietf.org/html/rfc7617>`_.
- area: upstream
  change: |
    Added :ref:`enable_full_scan <envoy_v3_api_msg_extensions.load_balancing_policies.least_request.v3.LeastRequest>`
    option to the least requested load balancer. If set to true, Envoy will perform a full scan on the list of hosts
    instead of using :ref:`choice_count
    <envoy_v3_api_msg_extensions.load_balancing_policies.least_request.v3.LeastRequest>`
    to select the hosts.
- area: stats
  change: |
    added :ref:`per_endpoint_stats <envoy_v3_api_field_config.cluster.v3.TrackClusterStats.per_endpoint_stats>` to get some metrics
    for each endpoint in a cluster.
- area: jwt
  change: |
    The jwt filter can now serialize non-primitive custom claims when maping claims to headers.
    These claims will be serialized as JSON and encoded as Base64.
- area: tcp_proxy
  change: |
    added support to TCP Proxy for recording the latency in ``UpstreamTiming`` from when the first
    initial connection to the upstream cluster was attempted to when either the
    connection was successfully established or the filiter failed to initialize
    any connection to the upstream.
- area: ratelimit
  change: |
    Ratelimit supports setting the HTTP status that is returned to the client when the ratelimit server
    returns an error or cannot be reached with :ref:`status_on_error
    <envoy_v3_api_field_extensions.filters.http.ratelimit.v3.RateLimit.status_on_error>`
    configuration flag.
- area: tracing
  change: |
    Added support for configuring resource detectors on the OpenTelemetry tracer.
- area: tracing
  change: |
    Added support to configure a sampler for the OpenTelemetry tracer.
- area: ext_authz
  change: |
    New config parameter :ref:`charge_cluster_response_stats
    <envoy_v3_api_field_extensions.filters.http.ext_authz.v3.ExtAuthz.charge_cluster_response_stats>`
    for not incrementing cluster statistics on ext_authz response. Default true, no behavior change.
<<<<<<< HEAD
- area: ext_authz_filter
  change: |
    added :ref:`with_request_body
    <envoy_v3_api_field_extensions.filters.http.ext_authz.v3.CheckSettings.with_request_body>` to optionally override
    the default behavior of sending the request body to the authorization server from the per-route filter.
=======
- area: ext_authz
  change: |
    forward :ref:`filter_metadata <envoy_v3_api_field_config.core.v3.Metadata.filter_metadata>` selected by
    :ref:`route_metadata_context_namespaces
    <envoy_v3_api_field_extensions.filters.http.ext_authz.v3.ExtAuthz.route_metadata_context_namespaces>`
    and :ref:`typed_filter_metadata <envoy_v3_api_field_config.core.v3.Metadata.typed_filter_metadata>` selected by
    :ref:`route_typed_metadata_context_namespaces
    <envoy_v3_api_field_extensions.filters.http.ext_authz.v3.ExtAuthz.route_typed_metadata_context_namespaces>`
    from the metadata of the selected route to external auth service.
    This metadata propagation is independent from the dynamic metadata from connection and request.
>>>>>>> 528c4752

deprecated:<|MERGE_RESOLUTION|>--- conflicted
+++ resolved
@@ -124,13 +124,6 @@
     New config parameter :ref:`charge_cluster_response_stats
     <envoy_v3_api_field_extensions.filters.http.ext_authz.v3.ExtAuthz.charge_cluster_response_stats>`
     for not incrementing cluster statistics on ext_authz response. Default true, no behavior change.
-<<<<<<< HEAD
-- area: ext_authz_filter
-  change: |
-    added :ref:`with_request_body
-    <envoy_v3_api_field_extensions.filters.http.ext_authz.v3.CheckSettings.with_request_body>` to optionally override
-    the default behavior of sending the request body to the authorization server from the per-route filter.
-=======
 - area: ext_authz
   change: |
     forward :ref:`filter_metadata <envoy_v3_api_field_config.core.v3.Metadata.filter_metadata>` selected by
@@ -141,6 +134,10 @@
     <envoy_v3_api_field_extensions.filters.http.ext_authz.v3.ExtAuthz.route_typed_metadata_context_namespaces>`
     from the metadata of the selected route to external auth service.
     This metadata propagation is independent from the dynamic metadata from connection and request.
->>>>>>> 528c4752
+- area: ext_authz_filter
+  change: |
+    added :ref:`with_request_body
+    <envoy_v3_api_field_extensions.filters.http.ext_authz.v3.CheckSettings.with_request_body>` to optionally override
+    the default behavior of sending the request body to the authorization server from the per-route filter.
 
 deprecated: