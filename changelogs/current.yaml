date: Pending

behavior_changes:
# *Changes that are expected to cause an incompatibility if applicable; deployment changes are likely required*

minor_behavior_changes:
# *Changes that may cause incompatibilities for some users, but should not for most*

bug_fixes:
# *Changes expected to improve the state of the world and are unlikely to have negative effects*

removed_config_or_runtime:
<<<<<<< HEAD
# *Normally occurs at the end of the* :ref:`deprecation period <deprecated>`
- area: oauth2
  change: |
    Removed runtime guard ``envoy.reloadable_features.oauth2_use_refresh_token`` and legacy code paths.
=======
- area: router
  change: |
    Removed runtime guard ``envoy.reloadable_features.shadow_policy_inherit_trace_sampling`` and legacy code paths.
- area: dynamic_forward_proxy
  change: |
    Removed runtime guard ``envoy.reloadable_features.avoid_dfp_cluster_removal_on_cds_update`` and legacy code paths.
>>>>>>> 9e2ca7cf

new_features:
- area: health_check
  change: |
    Added support for request payloads in HTTP health checks. The ``send`` field in ``HttpHealthCheck`` can now be
    used to specify a request body to be sent during health checking. This feature supports both hex-encoded text
    and binary payloads, similar to TCP health checks. The payload can only be used with HTTP methods that support
    request bodies (POST, PUT, PATCH, OPTIONS). Methods that must not have request bodies (GET, HEAD, DELETE, TRACE)
    are validated and will throw an error if combined with payloads. The implementation is optimized to process the
    payload once during configuration and reuse it for all health check requests. See :ref:`HttpHealthCheck
    <envoy_v3_api_msg_config.core.v3.HealthCheck.HttpHealthCheck>` for configuration details.
- area: lua
  change: |
    Added a new ``filterState()`` on ``streamInfo()`` which provides access to filter state objects stored during request processing.
    This allows Lua scripts to retrieve string, boolean, and numeric values stored by various filters for use in routing decisions,
    header modifications, and other processing logic. See :ref:`Filter State API <config_http_filters_lua_stream_info_filter_state_wrapper>`
    for more details.
- area: ratelimit
  change: |
    Add the :ref:`rate_limits
    <envoy_v3_api_field_extensions.filters.http.ratelimit.v3.RateLimit.rate_limits>`
    field to generate rate limit descriptors. If this field is set, the
    :ref:`VirtualHost.rate_limits<envoy_v3_api_field_config.route.v3.VirtualHost.rate_limits>` or
    :ref:`RouteAction.rate_limits<envoy_v3_api_field_config.route.v3.RouteAction.rate_limits>` fields will be ignored. However,
    :ref:`RateLimitPerRoute.rate_limits<envoy_v3_api_field_extensions.filters.http.ratelimit.v3.RateLimitPerRoute.rate_limits>`
    will take precedence over this field.

deprecated:<|MERGE_RESOLUTION|>--- conflicted
+++ resolved
@@ -10,19 +10,16 @@
 # *Changes expected to improve the state of the world and are unlikely to have negative effects*
 
 removed_config_or_runtime:
-<<<<<<< HEAD
 # *Normally occurs at the end of the* :ref:`deprecation period <deprecated>`
-- area: oauth2
-  change: |
-    Removed runtime guard ``envoy.reloadable_features.oauth2_use_refresh_token`` and legacy code paths.
-=======
 - area: router
   change: |
     Removed runtime guard ``envoy.reloadable_features.shadow_policy_inherit_trace_sampling`` and legacy code paths.
 - area: dynamic_forward_proxy
   change: |
     Removed runtime guard ``envoy.reloadable_features.avoid_dfp_cluster_removal_on_cds_update`` and legacy code paths.
->>>>>>> 9e2ca7cf
+- area: oauth2
+  change: |
+    Removed runtime guard ``envoy.reloadable_features.oauth2_use_refresh_token`` and legacy code paths.
 
 new_features:
 - area: health_check
