--- conflicted
+++ resolved
@@ -283,12 +283,9 @@
       socket_factory_ ABSL_GUARDED_BY(metadata_mutex_);
   const MonotonicTime creation_time_;
   absl::optional<MonotonicTime> last_hc_pass_time_;
-<<<<<<< HEAD
   HostLbPolicyDataPtr lb_policy_data_;
-=======
   // This field is needed to fetch socket from rc_handler for reverse connection.
   absl::string_view host_id_;
->>>>>>> 6ce719e4
 };
 
 /**
