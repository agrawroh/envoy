#pragma once

#include <chrono>
#include <cstdint>
#include <functional>
#include <list>
#include <map>
#include <string>

#include "envoy/config/core/v3/extension.pb.h"
#include "envoy/config/core/v3/protocol.pb.h"
#include "envoy/config/route/v3/route_components.pb.h"
#include "envoy/extensions/upstreams/http/v3/http_protocol_options.pb.h"
#include "envoy/extensions/upstreams/http/v3/http_protocol_options.pb.validate.h"
#include "envoy/http/filter.h"
#include "envoy/http/header_validator.h"
#include "envoy/router/router.h"
#include "envoy/server/filter_config.h"
#include "envoy/server/transport_socket_config.h"

#include "source/common/common/logger.h"
#include "source/common/protobuf/message_validator_impl.h"
#include "source/extensions/common/matcher/matcher.h"

namespace Envoy {
namespace Extensions {
namespace Upstreams {
namespace Http {

class ProtocolOptionsConfigImpl : public Upstream::ProtocolOptionsConfig {
public:
  static absl::StatusOr<std::shared_ptr<ProtocolOptionsConfigImpl>> createProtocolOptionsConfig(
      const envoy::extensions::upstreams::http::v3::HttpProtocolOptions& options,
      Server::Configuration::ServerFactoryContext& server_context);
  static absl::StatusOr<std::shared_ptr<ProtocolOptionsConfigImpl>> createProtocolOptionsConfig(
      const envoy::config::core::v3::Http1ProtocolOptions& http1_settings,
      const envoy::config::core::v3::Http2ProtocolOptions& http2_options,
      const envoy::config::core::v3::HttpProtocolOptions& common_options,
      const absl::optional<envoy::config::core::v3::UpstreamHttpProtocolOptions> upstream_options,
      bool use_downstream_protocol, bool use_http2,
      Server::Configuration::ServerFactoryContext& server_context,
      ProtobufMessage::ValidationVisitor& validation_visitor);

  // Given the supplied cluster config, and protocol options configuration,
  // returns a unit64_t representing the enabled Upstream::ClusterInfo::Features.
  static uint64_t parseFeatures(const envoy::config::cluster::v3::Cluster& config,
                                const ProtocolOptionsConfigImpl& options);

  const Envoy::Http::Http1Settings http1_settings_;
  const envoy::config::core::v3::Http2ProtocolOptions http2_options_;
  const envoy::config::core::v3::Http3ProtocolOptions http3_options_{};
  const envoy::config::core::v3::HttpProtocolOptions common_http_protocol_options_;
  const absl::optional<envoy::config::core::v3::UpstreamHttpProtocolOptions>
      upstream_http_protocol_options_;

  using FiltersList = Protobuf::RepeatedPtrField<
      envoy::extensions::filters::network::http_connection_manager::v3::HttpFilter>;
  const FiltersList http_filters_;
  const absl::optional<const envoy::config::core::v3::AlternateProtocolsCacheOptions>
      alternate_protocol_cache_options_;
  const Envoy::Http::HeaderValidatorFactoryPtr header_validator_factory_;
  const bool use_downstream_protocol_{};
  const bool use_http2_{};
  const bool use_http3_{};
  const bool use_alpn_{};

  std::vector<Extensions::Common::Matcher::MatcherPtr> outlier_detection_http_error_matcher_;
  const std::vector<Envoy::Router::ShadowPolicyPtr> shadow_policies_;
<<<<<<< HEAD
  const std::shared_ptr<const Envoy::Router::RetryPolicy> retry_policy_;
=======
  const std::unique_ptr<Envoy::Http::HashPolicy> hash_policy_;
>>>>>>> bbef7209

private:
  static absl::StatusOr<std::vector<Envoy::Router::ShadowPolicyPtr>>
  buildShadowPolicies(const envoy::extensions::upstreams::http::v3::HttpProtocolOptions& options,
                      Server::Configuration::ServerFactoryContext& server_context);

<<<<<<< HEAD
  static absl::StatusOr<std::shared_ptr<const Envoy::Router::RetryPolicy>>
  buildRetryPolicy(const envoy::extensions::upstreams::http::v3::HttpProtocolOptions& options,
                   ProtobufMessage::ValidationVisitor& validation_visitor,
                   Server::Configuration::ServerFactoryContext& server_context);
=======
  static absl::StatusOr<std::unique_ptr<Envoy::Http::HashPolicy>>
  buildHashPolicy(const envoy::extensions::upstreams::http::v3::HttpProtocolOptions& options,
                  Server::Configuration::ServerFactoryContext& server_context);
>>>>>>> bbef7209

  ProtocolOptionsConfigImpl(
      const envoy::extensions::upstreams::http::v3::HttpProtocolOptions& options,
      envoy::config::core::v3::Http2ProtocolOptions validated_h2_options,
      Envoy::Http::HeaderValidatorFactoryPtr&& header_validator_factory,
      absl::optional<const envoy::config::core::v3::AlternateProtocolsCacheOptions> cache_options,
      std::vector<Envoy::Router::ShadowPolicyPtr>&& shadow_policies,
<<<<<<< HEAD
      std::shared_ptr<const Envoy::Router::RetryPolicy>&& retry_policy,
=======
      std::unique_ptr<Envoy::Http::HashPolicy>&& hash_policy,
>>>>>>> bbef7209
      Server::Configuration::ServerFactoryContext& server_context);
  // Constructor for legacy (deprecated) config.
  ProtocolOptionsConfigImpl(
      const envoy::config::core::v3::Http1ProtocolOptions& http1_settings,
      const envoy::config::core::v3::Http2ProtocolOptions& validated_http2_options,
      const envoy::config::core::v3::HttpProtocolOptions& common_options,
      const absl::optional<envoy::config::core::v3::UpstreamHttpProtocolOptions> upstream_options,
      bool use_downstream_protocol, bool use_http2,
      Server::Configuration::ServerFactoryContext& server_context,
      ProtobufMessage::ValidationVisitor& validation_visitor);
};

class ProtocolOptionsConfigFactory : public Server::Configuration::ProtocolOptionsFactory {
public:
  absl::StatusOr<Upstream::ProtocolOptionsConfigConstSharedPtr> createProtocolOptionsConfig(
      const Protobuf::Message& config,
      Server::Configuration::ProtocolOptionsFactoryContext& context) override {
    const auto& typed_config = MessageUtil::downcastAndValidate<
        const envoy::extensions::upstreams::http::v3::HttpProtocolOptions&>(
        config, context.messageValidationVisitor());
    auto result = ProtocolOptionsConfigImpl::createProtocolOptionsConfig(
        typed_config, context.serverFactoryContext());
    if (!result.ok()) {
      return result.status();
    }
    return std::static_pointer_cast<const Upstream::ProtocolOptionsConfig>(result.value());
  }

  std::string category() const override { return "envoy.upstream_options"; }
  std::string name() const override {
    return "envoy.extensions.upstreams.http.v3.HttpProtocolOptions";
  }
  ProtobufTypes::MessagePtr createEmptyConfigProto() override {
    return std::make_unique<envoy::extensions::upstreams::http::v3::HttpProtocolOptions>();
  }
  ProtobufTypes::MessagePtr createEmptyProtocolOptionsProto() override {
    return std::make_unique<envoy::extensions::upstreams::http::v3::HttpProtocolOptions>();
  }
};

DECLARE_FACTORY(ProtocolOptionsConfigFactory);

} // namespace Http
} // namespace Upstreams
} // namespace Extensions
} // namespace Envoy<|MERGE_RESOLUTION|>--- conflicted
+++ resolved
@@ -66,27 +66,22 @@
 
   std::vector<Extensions::Common::Matcher::MatcherPtr> outlier_detection_http_error_matcher_;
   const std::vector<Envoy::Router::ShadowPolicyPtr> shadow_policies_;
-<<<<<<< HEAD
   const std::shared_ptr<const Envoy::Router::RetryPolicy> retry_policy_;
-=======
   const std::unique_ptr<Envoy::Http::HashPolicy> hash_policy_;
->>>>>>> bbef7209
 
 private:
   static absl::StatusOr<std::vector<Envoy::Router::ShadowPolicyPtr>>
   buildShadowPolicies(const envoy::extensions::upstreams::http::v3::HttpProtocolOptions& options,
                       Server::Configuration::ServerFactoryContext& server_context);
 
-<<<<<<< HEAD
   static absl::StatusOr<std::shared_ptr<const Envoy::Router::RetryPolicy>>
   buildRetryPolicy(const envoy::extensions::upstreams::http::v3::HttpProtocolOptions& options,
                    ProtobufMessage::ValidationVisitor& validation_visitor,
                    Server::Configuration::ServerFactoryContext& server_context);
-=======
+
   static absl::StatusOr<std::unique_ptr<Envoy::Http::HashPolicy>>
   buildHashPolicy(const envoy::extensions::upstreams::http::v3::HttpProtocolOptions& options,
                   Server::Configuration::ServerFactoryContext& server_context);
->>>>>>> bbef7209
 
   ProtocolOptionsConfigImpl(
       const envoy::extensions::upstreams::http::v3::HttpProtocolOptions& options,
@@ -94,11 +89,8 @@
       Envoy::Http::HeaderValidatorFactoryPtr&& header_validator_factory,
       absl::optional<const envoy::config::core::v3::AlternateProtocolsCacheOptions> cache_options,
       std::vector<Envoy::Router::ShadowPolicyPtr>&& shadow_policies,
-<<<<<<< HEAD
       std::shared_ptr<const Envoy::Router::RetryPolicy>&& retry_policy,
-=======
       std::unique_ptr<Envoy::Http::HashPolicy>&& hash_policy,
->>>>>>> bbef7209
       Server::Configuration::ServerFactoryContext& server_context);
   // Constructor for legacy (deprecated) config.
   ProtocolOptionsConfigImpl(
