--- conflicted
+++ resolved
@@ -146,12 +146,9 @@
   void canary(bool) override {}
   void setLastHcPassTime(MonotonicTime) override {}
   void priority(uint32_t) override {}
-<<<<<<< HEAD
   void setLbPolicyData(HostLbPolicyDataPtr) override {}
-=======
   const absl::string_view getHostId() const override { return absl::string_view(); }
   void setHostId(const absl::string_view) override{};
->>>>>>> af13cddb
 
 private:
   const Network::Address::InstanceConstSharedPtr address_;
