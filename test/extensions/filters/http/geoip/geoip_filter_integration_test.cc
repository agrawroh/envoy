#include "envoy/extensions/filters/http/geoip/v3/geoip.pb.h"

#include "test/integration/http_integration.h"
#include "test/test_common/registry.h"
#include "test/test_common/utility.h"

#include "gmock/gmock.h"
#include "gtest/gtest.h"

namespace Envoy {
namespace Extensions {
namespace HttpFilters {
namespace Geoip {
namespace {

const std::string DefaultConfig = R"EOF(
name: envoy.filters.http.geoip
typed_config:
  "@type": type.googleapis.com/envoy.extensions.filters.http.geoip.v3.Geoip
  provider:
    name: envoy.geoip_providers.maxmind
    typed_config:
      "@type": type.googleapis.com/envoy.extensions.geoip_providers.maxmind.v3.MaxMindConfig
      common_provider_config:
        geo_headers_to_add:
          country: "x-geo-country"
          region: "x-geo-region"
          city: "x-geo-city"
          asn: "x-geo-asn"
      city_db_path: "{{ test_rundir }}/test/extensions/geoip_providers/maxmind/test_data/GeoLite2-City-Test.mmdb"
      asn_db_path: "{{ test_rundir }}/test/extensions/geoip_providers/maxmind/test_data/GeoLite2-ASN-Test.mmdb"
)EOF";

const std::string ConfigWithXff = R"EOF(
name: envoy.filters.http.geoip
typed_config:
  "@type": type.googleapis.com/envoy.extensions.filters.http.geoip.v3.Geoip
  xff_config:
    xff_num_trusted_hops: 1
  provider:
    name: envoy.geoip_providers.maxmind
    typed_config:
      "@type": type.googleapis.com/envoy.extensions.geoip_providers.maxmind.v3.MaxMindConfig
      common_provider_config:
        geo_headers_to_add:
          country: "x-geo-country"
          region: "x-geo-region"
          city: "x-geo-city"
          asn: "x-geo-asn"
          anon: "x-geo-anon"
          anon_vpn: "x-geo-anon-vpn"
      city_db_path: "{{ test_rundir }}/test/extensions/geoip_providers/maxmind/test_data/GeoLite2-City-Test.mmdb"
      asn_db_path: "{{ test_rundir }}/test/extensions/geoip_providers/maxmind/test_data/GeoLite2-ASN-Test.mmdb"
      anon_db_path: "{{ test_rundir }}/test/extensions/geoip_providers/maxmind/test_data/GeoIP2-Anonymous-IP-Test.mmdb"
)EOF";

const std::string ConfigIspAndAsn = R"EOF(
  name: envoy.filters.http.geoip
  typed_config:
    "@type": type.googleapis.com/envoy.extensions.filters.http.geoip.v3.Geoip
    xff_config:
      xff_num_trusted_hops: 1
    provider:
      name: envoy.geoip_providers.maxmind
      typed_config:
        "@type": type.googleapis.com/envoy.extensions.geoip_providers.maxmind.v3.MaxMindConfig
        common_provider_config:
          geo_headers_to_add:
            country: "x-geo-country"
            region: "x-geo-region"
            city: "x-geo-city"
            asn: "x-geo-asn"
            isp: "x-geo-isp"
            apple_private_relay: "x-geo-apple-private-relay"
        city_db_path: "{{ test_rundir }}/test/extensions/geoip_providers/maxmind/test_data/GeoLite2-City-Test.mmdb"
        isp_db_path: "{{ test_rundir }}/test/extensions/geoip_providers/maxmind/test_data/GeoIP2-ISP-Test.mmdb"
        asn_db_path: "{{ test_rundir }}/test/extensions/geoip_providers/maxmind/test_data/GeoLite2-ASN-Test.mmdb"
  )EOF";

const std::string ConfigIspAndCity = R"EOF(
    name: envoy.filters.http.geoip
    typed_config:
      "@type": type.googleapis.com/envoy.extensions.filters.http.geoip.v3.Geoip
      xff_config:
        xff_num_trusted_hops: 1
      provider:
        name: envoy.geoip_providers.maxmind
        typed_config:
          "@type": type.googleapis.com/envoy.extensions.geoip_providers.maxmind.v3.MaxMindConfig
          common_provider_config:
            geo_headers_to_add:
              country: "x-geo-country"
              region: "x-geo-region"
              city: "x-geo-city"
              asn: "x-geo-asn"
              isp: "x-geo-isp"
              apple_private_relay: "x-geo-apple-private-relay"
          city_db_path: "{{ test_rundir }}/test/extensions/geoip_providers/maxmind/test_data/GeoLite2-City-Test.mmdb"
          isp_db_path: "{{ test_rundir }}/test/extensions/geoip_providers/maxmind/test_data/GeoIP2-ISP-Test.mmdb"
  )EOF";

const std::string ConfigIsApplePrivateRelayOnly = R"EOF(
    name: envoy.filters.http.geoip
    typed_config:
      "@type": type.googleapis.com/envoy.extensions.filters.http.geoip.v3.Geoip
      xff_config:
        xff_num_trusted_hops: 1
      provider:
        name: envoy.geoip_providers.maxmind
        typed_config:
          "@type": type.googleapis.com/envoy.extensions.geoip_providers.maxmind.v3.MaxMindConfig
          common_provider_config:
            geo_headers_to_add:
              apple_private_relay: "x-geo-apple-private-relay"
          isp_db_path: "{{ test_rundir }}/test/extensions/geoip_providers/maxmind/test_data/GeoIP2-ISP-Test.mmdb"
    )EOF";

<<<<<<< HEAD
const std::string ConfigWithCountryDb = R"EOF(
name: envoy.filters.http.geoip
typed_config:
  "@type": type.googleapis.com/envoy.extensions.filters.http.geoip.v3.Geoip
  xff_config:
    xff_num_trusted_hops: 1
  provider:
    name: envoy.geoip_providers.maxmind
    typed_config:
      "@type": type.googleapis.com/envoy.extensions.geoip_providers.maxmind.v3.MaxMindConfig
      common_provider_config:
        geo_headers_to_add:
          country: "x-geo-country"
      country_db_path: "{{ test_rundir }}/test/extensions/geoip_providers/maxmind/test_data/GeoIP2-Country-Test.mmdb"
)EOF";

const std::string ConfigWithCountryDbAndCityDb = R"EOF(
name: envoy.filters.http.geoip
typed_config:
  "@type": type.googleapis.com/envoy.extensions.filters.http.geoip.v3.Geoip
  xff_config:
    xff_num_trusted_hops: 1
=======
const std::string ConfigWithIpAddressHeader = R"EOF(
name: envoy.filters.http.geoip
typed_config:
  "@type": type.googleapis.com/envoy.extensions.filters.http.geoip.v3.Geoip
  custom_header_config:
    header_name: "x-real-ip"
>>>>>>> 70a6bc79
  provider:
    name: envoy.geoip_providers.maxmind
    typed_config:
      "@type": type.googleapis.com/envoy.extensions.geoip_providers.maxmind.v3.MaxMindConfig
      common_provider_config:
        geo_headers_to_add:
          country: "x-geo-country"
<<<<<<< HEAD
          city: "x-geo-city"
      country_db_path: "{{ test_rundir }}/test/extensions/geoip_providers/maxmind/test_data/GeoIP2-Country-Test.mmdb"
      city_db_path: "{{ test_rundir }}/test/extensions/geoip_providers/maxmind/test_data/GeoLite2-City-Test.mmdb"
=======
          region: "x-geo-region"
          city: "x-geo-city"
          asn: "x-geo-asn"
      city_db_path: "{{ test_rundir }}/test/extensions/geoip_providers/maxmind/test_data/GeoLite2-City-Test.mmdb"
      asn_db_path: "{{ test_rundir }}/test/extensions/geoip_providers/maxmind/test_data/GeoLite2-ASN-Test.mmdb"
>>>>>>> 70a6bc79
)EOF";

class GeoipFilterIntegrationTest : public testing::TestWithParam<Network::Address::IpVersion>,
                                   public HttpIntegrationTest {
public:
  GeoipFilterIntegrationTest() : HttpIntegrationTest(Http::CodecType::HTTP1, GetParam()) {}

  absl::string_view headerValue(const absl::string_view& header_name) const {
    return upstream_request_->headers()
        .get(Http::LowerCaseString(header_name))[0]
        ->value()
        .getStringView();
  }
};

INSTANTIATE_TEST_SUITE_P(IpVersions, GeoipFilterIntegrationTest,
                         testing::ValuesIn(TestEnvironment::getIpVersionsForTest()),
                         TestUtility::ipTestParamsToString);

TEST_P(GeoipFilterIntegrationTest, GeoDataDontPopulatedWhenCalledFromLocalhosNoXff) {
  config_helper_.prependFilter(TestEnvironment::substitute(DefaultConfig));
  initialize();
  codec_client_ = makeHttpConnection(makeClientConnection(lookupPort("http")));
  Http::TestRequestHeaderMapImpl request_headers{
      {":method", "GET"}, {":path", "/"}, {":scheme", "http"}, {":authority", "host"}};
  auto response = sendRequestAndWaitForResponse(request_headers, 0, default_response_headers_, 0);
  ASSERT_TRUE(response->headers().get(Http::LowerCaseString("x-geo-city")).empty());
  ASSERT_TRUE(response->headers().get(Http::LowerCaseString("x-geo-region")).empty());
  ASSERT_TRUE(response->headers().get(Http::LowerCaseString("x-geo-country")).empty());
  ASSERT_TRUE(response->headers().get(Http::LowerCaseString("x-geo-asn")).empty());
  ASSERT_TRUE(response->headers().get(Http::LowerCaseString("x-geo-anon-vpn")).empty());
  ASSERT_TRUE(response->headers().get(Http::LowerCaseString("x-geo-anon")).empty());
  ASSERT_TRUE(response->complete());
  EXPECT_EQ("200", response->headers().getStatusValue());
  test_server_->waitForCounterEq("http.config_test.geoip.total", 1);
  EXPECT_EQ(1, test_server_->counter("http.config_test.maxmind.city_db.total")->value());
  EXPECT_EQ(1, test_server_->counter("http.config_test.maxmind.asn_db.total")->value());
  EXPECT_EQ(nullptr, test_server_->counter("http.config_test.maxmind.city_db.hit"));
  EXPECT_EQ(nullptr, test_server_->counter("http.config_test.maxmind.asn_db.hit"));
}

TEST_P(GeoipFilterIntegrationTest, GeoAnonDataPopulatedUseXff) {
  config_helper_.prependFilter(TestEnvironment::substitute(ConfigWithXff));
  initialize();
  codec_client_ = makeHttpConnection(makeClientConnection(lookupPort("http")));
  Http::TestRequestHeaderMapImpl request_headers{{":method", "GET"},
                                                 {":path", "/"},
                                                 {":scheme", "http"},
                                                 {":authority", "host"},
                                                 {"x-forwarded-for", "::81.2.69.0,9.10.11.12"}};
  auto response = sendRequestAndWaitForResponse(request_headers, 0, default_response_headers_, 0);
  EXPECT_EQ("true", headerValue("x-geo-anon"));
  EXPECT_EQ("true", headerValue("x-geo-anon-vpn"));
  ASSERT_TRUE(response->complete());
  EXPECT_EQ("200", response->headers().getStatusValue());
  test_server_->waitForCounterEq("http.config_test.geoip.total", 1);
  EXPECT_EQ(1, test_server_->counter("http.config_test.maxmind.anon_db.total")->value());
  EXPECT_EQ(1, test_server_->counter("http.config_test.maxmind.anon_db.hit")->value());
}

TEST_P(GeoipFilterIntegrationTest, GeoDataPopulatedUseXff) {
  config_helper_.prependFilter(TestEnvironment::substitute(ConfigWithXff));
  initialize();
  codec_client_ = makeHttpConnection(makeClientConnection(lookupPort("http")));
  Http::TestRequestHeaderMapImpl request_headers{{":method", "GET"},
                                                 {":path", "/"},
                                                 {":scheme", "http"},
                                                 {":authority", "host"},
                                                 {"x-forwarded-for", "216.160.83.56"}};
  auto response = sendRequestAndWaitForResponse(request_headers, 0, default_response_headers_, 0);
  EXPECT_EQ("Milton", headerValue("x-geo-city"));
  EXPECT_EQ("WA", headerValue("x-geo-region"));
  EXPECT_EQ("US", headerValue("x-geo-country"));
  EXPECT_EQ("209", headerValue("x-geo-asn"));
  ASSERT_TRUE(response->complete());
  EXPECT_EQ("200", response->headers().getStatusValue());
  test_server_->waitForCounterEq("http.config_test.geoip.total", 1);
  EXPECT_EQ(1, test_server_->counter("http.config_test.maxmind.city_db.total")->value());
  EXPECT_EQ(1, test_server_->counter("http.config_test.maxmind.city_db.hit")->value());
  EXPECT_EQ(1, test_server_->counter("http.config_test.maxmind.asn_db.total")->value());
  EXPECT_EQ(1, test_server_->counter("http.config_test.maxmind.asn_db.hit")->value());
}

TEST_P(GeoipFilterIntegrationTest, GeoDataPopulatedUseXffWithIspAndAsn) {
  config_helper_.prependFilter(TestEnvironment::substitute(ConfigIspAndAsn));
  initialize();
  codec_client_ = makeHttpConnection(makeClientConnection(lookupPort("http")));
  Http::TestRequestHeaderMapImpl request_headers{{":method", "GET"},
                                                 {":path", "/"},
                                                 {":scheme", "http"},
                                                 {":authority", "host"},
                                                 {"x-forwarded-for", "216.160.83.56,9.10.11.12"}};
  auto response = sendRequestAndWaitForResponse(request_headers, 0, default_response_headers_, 0);
  EXPECT_EQ("Milton", headerValue("x-geo-city"));
  EXPECT_EQ("WA", headerValue("x-geo-region"));
  EXPECT_EQ("US", headerValue("x-geo-country"));
  EXPECT_EQ("209", headerValue("x-geo-asn"));
  EXPECT_EQ("Century Link", headerValue("x-geo-isp"));
  EXPECT_EQ("false", headerValue("x-geo-apple-private-relay"));
  ASSERT_TRUE(response->complete());
  EXPECT_EQ("200", response->headers().getStatusValue());
  test_server_->waitForCounterEq("http.config_test.geoip.total", 1);
  EXPECT_EQ(1, test_server_->counter("http.config_test.maxmind.city_db.total")->value());
  EXPECT_EQ(1, test_server_->counter("http.config_test.maxmind.city_db.hit")->value());
  EXPECT_EQ(1, test_server_->counter("http.config_test.maxmind.isp_db.total")->value());
  EXPECT_EQ(1, test_server_->counter("http.config_test.maxmind.isp_db.hit")->value());
  EXPECT_EQ(1, test_server_->counter("http.config_test.maxmind.asn_db.total")->value());
  EXPECT_EQ(1, test_server_->counter("http.config_test.maxmind.asn_db.hit")->value());
}

TEST_P(GeoipFilterIntegrationTest, GeoDataPopulatedUseXffWithIsp) {
  config_helper_.prependFilter(TestEnvironment::substitute(ConfigIspAndCity));
  initialize();
  codec_client_ = makeHttpConnection(makeClientConnection(lookupPort("http")));
  Http::TestRequestHeaderMapImpl request_headers{{":method", "GET"},
                                                 {":path", "/"},
                                                 {":scheme", "http"},
                                                 {":authority", "host"},
                                                 {"x-forwarded-for", "216.160.83.56,9.10.11.12"}};
  auto response = sendRequestAndWaitForResponse(request_headers, 0, default_response_headers_, 0);
  EXPECT_EQ("Milton", headerValue("x-geo-city"));
  EXPECT_EQ("WA", headerValue("x-geo-region"));
  EXPECT_EQ("US", headerValue("x-geo-country"));
  EXPECT_EQ("209", headerValue("x-geo-asn"));
  EXPECT_EQ("Century Link", headerValue("x-geo-isp"));
  EXPECT_EQ("false", headerValue("x-geo-apple-private-relay"));
  ASSERT_TRUE(response->complete());
  EXPECT_EQ("200", response->headers().getStatusValue());
  test_server_->waitForCounterEq("http.config_test.geoip.total", 1);
  EXPECT_EQ(1, test_server_->counter("http.config_test.maxmind.city_db.total")->value());
  EXPECT_EQ(1, test_server_->counter("http.config_test.maxmind.city_db.hit")->value());
  EXPECT_EQ(1, test_server_->counter("http.config_test.maxmind.isp_db.total")->value());
  EXPECT_EQ(1, test_server_->counter("http.config_test.maxmind.isp_db.hit")->value());
  // asn_db is not used so the metrics should be null.
  EXPECT_EQ(nullptr, test_server_->counter("http.config_test.maxmind.asn_db.total"));
  EXPECT_EQ(nullptr, test_server_->counter("http.config_test.maxmind.asn_db.hit"));
}

TEST_P(GeoipFilterIntegrationTest, GeoHeadersOverridenInRequest) {
  config_helper_.prependFilter(TestEnvironment::substitute(ConfigWithXff));
  initialize();
  codec_client_ = makeHttpConnection(makeClientConnection(lookupPort("http")));
  Http::TestRequestHeaderMapImpl request_headers{{":method", "GET"},
                                                 {":path", "/"},
                                                 {":scheme", "http"},
                                                 {":authority", "host"},
                                                 {"x-forwarded-for", "216.160.83.56,9.10.11.12"},
                                                 {"x-geo-city", "Berlin"},
                                                 {"x-geo-country", "Germany"}};
  auto response = sendRequestAndWaitForResponse(request_headers, 0, default_response_headers_, 0);
  EXPECT_EQ("Milton", headerValue("x-geo-city"));
  EXPECT_EQ("US", headerValue("x-geo-country"));
  ASSERT_TRUE(response->complete());
  test_server_->waitForCounterEq("http.config_test.geoip.total", 1);
  EXPECT_EQ(1, test_server_->counter("http.config_test.maxmind.city_db.total")->value());
  EXPECT_EQ(1, test_server_->counter("http.config_test.maxmind.city_db.hit")->value());
  EXPECT_EQ(1, test_server_->counter("http.config_test.maxmind.asn_db.total")->value());
  EXPECT_EQ(1, test_server_->counter("http.config_test.maxmind.asn_db.hit")->value());
}

TEST_P(GeoipFilterIntegrationTest, GeoDataNotPopulatedOnEmptyLookupResult) {
  config_helper_.prependFilter(TestEnvironment::substitute(ConfigWithXff));
  initialize();
  codec_client_ = makeHttpConnection(makeClientConnection(lookupPort("http")));
  Http::TestRequestHeaderMapImpl request_headers{{":method", "GET"},
                                                 {":path", "/"},
                                                 {":scheme", "http"},
                                                 {":authority", "host"},
                                                 {"x-forwarded-for", "10.10.10.10,9.10.11.12"}};
  auto response = sendRequestAndWaitForResponse(request_headers, 0, default_response_headers_, 0);
  // 10.10.10.10 is a private IP and is absent in test_data/GeoIP2-Anonymous-IP-Test.mmdb database.
  ASSERT_TRUE(response->headers().get(Http::LowerCaseString("x-geo-anon")).empty());
  ASSERT_TRUE(response->headers().get(Http::LowerCaseString("x-geo-anon-vpn")).empty());
  test_server_->waitForCounterEq("http.config_test.geoip.total", 1);
  EXPECT_EQ(1, test_server_->counter("http.config_test.maxmind.anon_db.total")->value());
  EXPECT_EQ(nullptr, test_server_->counter("http.config_test.maxmind.anon_db.hit"));
}

TEST_P(GeoipFilterIntegrationTest, GeoipFilterNoCrashOnLdsUpdate) {
  config_helper_.prependFilter(TestEnvironment::substitute(ConfigWithXff));
  initialize();

  // LDS update to modify the listener and corresponding drain.
  {
    ConfigHelper new_config_helper(version_, config_helper_.bootstrap());
    new_config_helper.addConfigModifier(
        [](envoy::config::bootstrap::v3::Bootstrap& bootstrap) -> void {
          auto* listener = bootstrap.mutable_static_resources()->mutable_listeners(0);
          listener->mutable_listener_filters_timeout()->set_seconds(10);
        });
    new_config_helper.setLds("1");
    test_server_->waitForGaugeEq("listener_manager.total_listeners_active", 1);
    test_server_->waitForCounterEq("listener_manager.lds.update_success", 2);
    test_server_->waitForGaugeEq("listener_manager.total_listeners_draining", 0);
  }
  codec_client_ = makeHttpConnection(makeClientConnection(lookupPort("http")));
  Http::TestRequestHeaderMapImpl request_headers{{":method", "GET"},
                                                 {":path", "/"},
                                                 {":scheme", "http"},
                                                 {":authority", "host"},
                                                 {"x-forwarded-for", "216.160.83.56,9.10.11.12"}};
  auto response = sendRequestAndWaitForResponse(request_headers, 0, default_response_headers_, 0);
  EXPECT_EQ("Milton", headerValue("x-geo-city"));
  EXPECT_EQ("WA", headerValue("x-geo-region"));
  ASSERT_TRUE(response->complete());
  EXPECT_EQ("200", response->headers().getStatusValue());

  auto response2 = sendRequestAndWaitForResponse(request_headers, 0, default_response_headers_, 0);
  ASSERT_TRUE(response->complete());
  EXPECT_EQ("200", response->headers().getStatusValue());
  test_server_->waitForCounterEq("http.config_test.geoip.total", 2);
  EXPECT_EQ(2, test_server_->counter("http.config_test.maxmind.city_db.total")->value());
  EXPECT_EQ(2, test_server_->counter("http.config_test.maxmind.city_db.hit")->value());
}

TEST_P(GeoipFilterIntegrationTest, OnlyApplePrivateRelayHeaderIsPopulated) {
  config_helper_.prependFilter(TestEnvironment::substitute(ConfigIsApplePrivateRelayOnly));
  initialize();
  codec_client_ = makeHttpConnection(makeClientConnection(lookupPort("http")));
  Http::TestRequestHeaderMapImpl request_headers{{":method", "GET"},
                                                 {":path", "/"},
                                                 {":scheme", "http"},
                                                 {":authority", "host"},
                                                 {"x-forwarded-for", "::65.116.3.80,9.10.11.12"},
                                                 {"x-geo-city", "Berlin"},
                                                 {"x-geo-country", "Germany"}};
  auto response = sendRequestAndWaitForResponse(request_headers, 0, default_response_headers_, 0);

  EXPECT_EQ("false", headerValue("x-geo-apple-private-relay"));
  ASSERT_TRUE(response->complete());
  EXPECT_EQ("200", response->headers().getStatusValue());
  test_server_->waitForCounterEq("http.config_test.geoip.total", 1);
  EXPECT_EQ(1, test_server_->counter("http.config_test.maxmind.isp_db.total")->value());
  EXPECT_EQ(1, test_server_->counter("http.config_test.maxmind.isp_db.hit")->value());
}

TEST_P(GeoipFilterIntegrationTest, MetricForDbBuildEpochIsEmitted) {
  config_helper_.prependFilter(TestEnvironment::substitute(ConfigWithXff));
  initialize();
  EXPECT_EQ(1671567063,
            test_server_->gauge("http.config_test.maxmind.city_db.db_build_epoch")->value());
}

<<<<<<< HEAD
TEST_P(GeoipFilterIntegrationTest, GeoDataPopulatedUseCountryDb) {
  config_helper_.prependFilter(TestEnvironment::substitute(ConfigWithCountryDb));
=======
TEST_P(GeoipFilterIntegrationTest, GeoDataPopulatedUseIpAddressHeader) {
  config_helper_.prependFilter(TestEnvironment::substitute(ConfigWithIpAddressHeader));
>>>>>>> 70a6bc79
  initialize();
  codec_client_ = makeHttpConnection(makeClientConnection(lookupPort("http")));
  Http::TestRequestHeaderMapImpl request_headers{{":method", "GET"},
                                                 {":path", "/"},
                                                 {":scheme", "http"},
                                                 {":authority", "host"},
<<<<<<< HEAD
                                                 {"x-forwarded-for", "216.160.83.56,9.10.11.12"}};
  auto response = sendRequestAndWaitForResponse(request_headers, 0, default_response_headers_, 0);
  EXPECT_EQ("US", headerValue("x-geo-country"));
  ASSERT_TRUE(response->complete());
  EXPECT_EQ("200", response->headers().getStatusValue());
  test_server_->waitForCounterEq("http.config_test.geoip.total", 1);
  EXPECT_EQ(1, test_server_->counter("http.config_test.maxmind.country_db.total")->value());
  EXPECT_EQ(1, test_server_->counter("http.config_test.maxmind.country_db.hit")->value());
}

TEST_P(GeoipFilterIntegrationTest, GeoDataPopulatedUseCountryDbAndCityDb) {
  config_helper_.prependFilter(TestEnvironment::substitute(ConfigWithCountryDbAndCityDb));
  initialize();
  codec_client_ = makeHttpConnection(makeClientConnection(lookupPort("http")));
  Http::TestRequestHeaderMapImpl request_headers{{":method", "GET"},
                                                 {":path", "/"},
                                                 {":scheme", "http"},
                                                 {":authority", "host"},
                                                 {"x-forwarded-for", "216.160.83.56,9.10.11.12"}};
  auto response = sendRequestAndWaitForResponse(request_headers, 0, default_response_headers_, 0);
  EXPECT_EQ("US", headerValue("x-geo-country"));
  EXPECT_EQ("Milton", headerValue("x-geo-city"));
  ASSERT_TRUE(response->complete());
  EXPECT_EQ("200", response->headers().getStatusValue());
  test_server_->waitForCounterEq("http.config_test.geoip.total", 1);
  // Country should be looked up from Country DB.
  EXPECT_EQ(1, test_server_->counter("http.config_test.maxmind.country_db.total")->value());
  EXPECT_EQ(1, test_server_->counter("http.config_test.maxmind.country_db.hit")->value());
  // City should be looked up from City DB, but country should NOT be looked up from City DB.
  EXPECT_EQ(1, test_server_->counter("http.config_test.maxmind.city_db.total")->value());
  EXPECT_EQ(1, test_server_->counter("http.config_test.maxmind.city_db.hit")->value());
=======
                                                 {"x-real-ip", "216.160.83.56"}};
  auto response = sendRequestAndWaitForResponse(request_headers, 0, default_response_headers_, 0);
  EXPECT_EQ("Milton", headerValue("x-geo-city"));
  EXPECT_EQ("WA", headerValue("x-geo-region"));
  EXPECT_EQ("US", headerValue("x-geo-country"));
  EXPECT_EQ("209", headerValue("x-geo-asn"));
  ASSERT_TRUE(response->complete());
  EXPECT_EQ("200", response->headers().getStatusValue());
  test_server_->waitForCounterEq("http.config_test.geoip.total", 1);
  EXPECT_EQ(1, test_server_->counter("http.config_test.maxmind.city_db.total")->value());
  EXPECT_EQ(1, test_server_->counter("http.config_test.maxmind.city_db.hit")->value());
  EXPECT_EQ(1, test_server_->counter("http.config_test.maxmind.asn_db.total")->value());
  EXPECT_EQ(1, test_server_->counter("http.config_test.maxmind.asn_db.hit")->value());
}

TEST_P(GeoipFilterIntegrationTest, GeoDataNotPopulatedWhenIpAddressHeaderMissing) {
  config_helper_.prependFilter(TestEnvironment::substitute(ConfigWithIpAddressHeader));
  initialize();
  codec_client_ = makeHttpConnection(makeClientConnection(lookupPort("http")));
  // Request without x-real-ip header should fall back to downstream address (localhost).
  Http::TestRequestHeaderMapImpl request_headers{
      {":method", "GET"}, {":path", "/"}, {":scheme", "http"}, {":authority", "host"}};
  auto response = sendRequestAndWaitForResponse(request_headers, 0, default_response_headers_, 0);
  // Localhost IP is not in the database, so no geo headers should be populated.
  ASSERT_TRUE(response->headers().get(Http::LowerCaseString("x-geo-city")).empty());
  ASSERT_TRUE(response->headers().get(Http::LowerCaseString("x-geo-region")).empty());
  ASSERT_TRUE(response->headers().get(Http::LowerCaseString("x-geo-country")).empty());
  ASSERT_TRUE(response->headers().get(Http::LowerCaseString("x-geo-asn")).empty());
  ASSERT_TRUE(response->complete());
  EXPECT_EQ("200", response->headers().getStatusValue());
  test_server_->waitForCounterEq("http.config_test.geoip.total", 1);
}

TEST_P(GeoipFilterIntegrationTest, GeoDataNotPopulatedWhenIpAddressHeaderInvalid) {
  config_helper_.prependFilter(TestEnvironment::substitute(ConfigWithIpAddressHeader));
  initialize();
  codec_client_ = makeHttpConnection(makeClientConnection(lookupPort("http")));
  // Request with invalid IP in x-real-ip header should fall back to downstream address (localhost).
  Http::TestRequestHeaderMapImpl request_headers{{":method", "GET"},
                                                 {":path", "/"},
                                                 {":scheme", "http"},
                                                 {":authority", "host"},
                                                 {"x-real-ip", "not-a-valid-ip"}};
  EXPECT_LOG_CONTAINS(
      "debug", "Geoip filter: failed to parse IP address from header 'x-real-ip': 'not-a-valid-ip'",
      {
        auto response =
            sendRequestAndWaitForResponse(request_headers, 0, default_response_headers_, 0);
        // Localhost IP is not in the database, so no geo headers should be populated.
        ASSERT_TRUE(response->headers().get(Http::LowerCaseString("x-geo-city")).empty());
        ASSERT_TRUE(response->headers().get(Http::LowerCaseString("x-geo-region")).empty());
        ASSERT_TRUE(response->headers().get(Http::LowerCaseString("x-geo-country")).empty());
        ASSERT_TRUE(response->headers().get(Http::LowerCaseString("x-geo-asn")).empty());
        ASSERT_TRUE(response->complete());
        EXPECT_EQ("200", response->headers().getStatusValue());
        test_server_->waitForCounterEq("http.config_test.geoip.total", 1);
      });
>>>>>>> 70a6bc79
}

} // namespace
} // namespace Geoip
} // namespace HttpFilters
} // namespace Extensions
} // namespace Envoy<|MERGE_RESOLUTION|>--- conflicted
+++ resolved
@@ -115,7 +115,6 @@
           isp_db_path: "{{ test_rundir }}/test/extensions/geoip_providers/maxmind/test_data/GeoIP2-ISP-Test.mmdb"
     )EOF";
 
-<<<<<<< HEAD
 const std::string ConfigWithCountryDb = R"EOF(
 name: envoy.filters.http.geoip
 typed_config:
@@ -138,14 +137,24 @@
   "@type": type.googleapis.com/envoy.extensions.filters.http.geoip.v3.Geoip
   xff_config:
     xff_num_trusted_hops: 1
-=======
+  provider:
+    name: envoy.geoip_providers.maxmind
+    typed_config:
+      "@type": type.googleapis.com/envoy.extensions.geoip_providers.maxmind.v3.MaxMindConfig
+      common_provider_config:
+        geo_headers_to_add:
+          country: "x-geo-country"
+          city: "x-geo-city"
+      country_db_path: "{{ test_rundir }}/test/extensions/geoip_providers/maxmind/test_data/GeoIP2-Country-Test.mmdb"
+      city_db_path: "{{ test_rundir }}/test/extensions/geoip_providers/maxmind/test_data/GeoLite2-City-Test.mmdb"
+)EOF";
+
 const std::string ConfigWithIpAddressHeader = R"EOF(
 name: envoy.filters.http.geoip
 typed_config:
   "@type": type.googleapis.com/envoy.extensions.filters.http.geoip.v3.Geoip
   custom_header_config:
     header_name: "x-real-ip"
->>>>>>> 70a6bc79
   provider:
     name: envoy.geoip_providers.maxmind
     typed_config:
@@ -153,17 +162,11 @@
       common_provider_config:
         geo_headers_to_add:
           country: "x-geo-country"
-<<<<<<< HEAD
-          city: "x-geo-city"
-      country_db_path: "{{ test_rundir }}/test/extensions/geoip_providers/maxmind/test_data/GeoIP2-Country-Test.mmdb"
-      city_db_path: "{{ test_rundir }}/test/extensions/geoip_providers/maxmind/test_data/GeoLite2-City-Test.mmdb"
-=======
           region: "x-geo-region"
           city: "x-geo-city"
           asn: "x-geo-asn"
       city_db_path: "{{ test_rundir }}/test/extensions/geoip_providers/maxmind/test_data/GeoLite2-City-Test.mmdb"
       asn_db_path: "{{ test_rundir }}/test/extensions/geoip_providers/maxmind/test_data/GeoLite2-ASN-Test.mmdb"
->>>>>>> 70a6bc79
 )EOF";
 
 class GeoipFilterIntegrationTest : public testing::TestWithParam<Network::Address::IpVersion>,
@@ -407,20 +410,14 @@
             test_server_->gauge("http.config_test.maxmind.city_db.db_build_epoch")->value());
 }
 
-<<<<<<< HEAD
 TEST_P(GeoipFilterIntegrationTest, GeoDataPopulatedUseCountryDb) {
   config_helper_.prependFilter(TestEnvironment::substitute(ConfigWithCountryDb));
-=======
-TEST_P(GeoipFilterIntegrationTest, GeoDataPopulatedUseIpAddressHeader) {
-  config_helper_.prependFilter(TestEnvironment::substitute(ConfigWithIpAddressHeader));
->>>>>>> 70a6bc79
-  initialize();
-  codec_client_ = makeHttpConnection(makeClientConnection(lookupPort("http")));
-  Http::TestRequestHeaderMapImpl request_headers{{":method", "GET"},
-                                                 {":path", "/"},
-                                                 {":scheme", "http"},
-                                                 {":authority", "host"},
-<<<<<<< HEAD
+  initialize();
+  codec_client_ = makeHttpConnection(makeClientConnection(lookupPort("http")));
+  Http::TestRequestHeaderMapImpl request_headers{{":method", "GET"},
+                                                 {":path", "/"},
+                                                 {":scheme", "http"},
+                                                 {":authority", "host"},
                                                  {"x-forwarded-for", "216.160.83.56,9.10.11.12"}};
   auto response = sendRequestAndWaitForResponse(request_headers, 0, default_response_headers_, 0);
   EXPECT_EQ("US", headerValue("x-geo-country"));
@@ -452,7 +449,16 @@
   // City should be looked up from City DB, but country should NOT be looked up from City DB.
   EXPECT_EQ(1, test_server_->counter("http.config_test.maxmind.city_db.total")->value());
   EXPECT_EQ(1, test_server_->counter("http.config_test.maxmind.city_db.hit")->value());
-=======
+}
+
+TEST_P(GeoipFilterIntegrationTest, GeoDataPopulatedUseIpAddressHeader) {
+  config_helper_.prependFilter(TestEnvironment::substitute(ConfigWithIpAddressHeader));
+  initialize();
+  codec_client_ = makeHttpConnection(makeClientConnection(lookupPort("http")));
+  Http::TestRequestHeaderMapImpl request_headers{{":method", "GET"},
+                                                 {":path", "/"},
+                                                 {":scheme", "http"},
+                                                 {":authority", "host"},
                                                  {"x-real-ip", "216.160.83.56"}};
   auto response = sendRequestAndWaitForResponse(request_headers, 0, default_response_headers_, 0);
   EXPECT_EQ("Milton", headerValue("x-geo-city"));
@@ -510,7 +516,6 @@
         EXPECT_EQ("200", response->headers().getStatusValue());
         test_server_->waitForCounterEq("http.config_test.geoip.total", 1);
       });
->>>>>>> 70a6bc79
 }
 
 } // namespace
