#include <chrono>
#include <cstdint>
#include <string>
#include <vector>

#include "envoy/common/exception.h"
#include "envoy/config/core/v3/base.pb.h"
#include "envoy/stream_info/stream_info.h"

#include "source/common/common/logger.h"
#include "source/common/common/utility.h"
#include "source/common/formatter/substitution_formatter.h"
#include "source/common/http/header_map_impl.h"
#include "source/common/json/json_loader.h"
#include "source/common/network/address_impl.h"
#include "source/common/protobuf/utility.h"
#include "source/common/router/string_accessor_impl.h"

#include "test/common/formatter/command_extension.h"
#include "test/mocks/api/mocks.h"
#include "test/mocks/http/mocks.h"
#include "test/mocks/ssl/mocks.h"
#include "test/mocks/stream_info/mocks.h"
#include "test/mocks/upstream/cluster_info.h"
#include "test/test_common/printers.h"
#include "test/test_common/test_runtime.h"
#include "test/test_common/threadsafe_singleton_injector.h"
#include "test/test_common/utility.h"

#include "gmock/gmock.h"
#include "gtest/gtest.h"

using testing::Const;
using testing::Invoke;
using testing::NiceMock;
using testing::Return;
using testing::ReturnPointee;
using testing::ReturnRef;

namespace Envoy {
namespace Formatter {
namespace {

class TestSerializedUnknownFilterState : public StreamInfo::FilterState::Object {
public:
  ProtobufTypes::MessagePtr serializeAsProto() const override {
    auto any = std::make_unique<ProtobufWkt::Any>();
    any->set_type_url("UnknownType");
    any->set_value("\xde\xad\xbe\xef");
    return any;
  }
};

class TestSerializedStructFilterState : public StreamInfo::FilterState::Object {
public:
  TestSerializedStructFilterState() : use_struct_(true) {
    (*struct_.mutable_fields())["inner_key"] = ValueUtil::stringValue("inner_value");
  }

  explicit TestSerializedStructFilterState(const ProtobufWkt::Struct& s) : use_struct_(true) {
    struct_.CopyFrom(s);
  }

  explicit TestSerializedStructFilterState(std::chrono::seconds seconds) {
    duration_.set_seconds(seconds.count());
  }

  ProtobufTypes::MessagePtr serializeAsProto() const override {
    if (use_struct_) {
      auto s = std::make_unique<ProtobufWkt::Struct>();
      s->CopyFrom(struct_);
      return s;
    }

    auto d = std::make_unique<ProtobufWkt::Duration>();
    d->CopyFrom(duration_);
    return d;
  }

private:
  const bool use_struct_{false};
  ProtobufWkt::Struct struct_;
  ProtobufWkt::Duration duration_;
};

// Class used to test serializeAsString and serializeAsProto of FilterState
class TestSerializedStringFilterState : public StreamInfo::FilterState::Object {
public:
  TestSerializedStringFilterState(std::string str) : raw_string_(str) {}
  absl::optional<std::string> serializeAsString() const override {
    return raw_string_ + " By PLAIN";
  }
  ProtobufTypes::MessagePtr serializeAsProto() const override {
    auto message = std::make_unique<ProtobufWkt::StringValue>();
    message->set_value(raw_string_ + " By TYPED");
    return message;
  }

private:
  std::string raw_string_;
};

// Test tests command tokenize utility.
TEST(SubstitutionFormatParser, tokenizer) {
  std::vector<absl::string_view> tokens;
  absl::optional<size_t> max_length;

  std::string command = "COMMAND(item1)";

  // The second parameter indicates where command name and opening bracket ends.
  // In this case "COMMAND(" ends at index 8 (counting from zero).
  SubstitutionFormatParser::tokenizeCommand(command, 8, ':', tokens, max_length);
  ASSERT_EQ(tokens.size(), 1);
  ASSERT_EQ(tokens.at(0), "item1");
  ASSERT_EQ(max_length, absl::nullopt);

  command = "COMMAND(item1:item2:item3)";
  SubstitutionFormatParser::tokenizeCommand(command, 8, ':', tokens, max_length);
  ASSERT_EQ(tokens.size(), 3);
  ASSERT_EQ(tokens.at(0), "item1");
  ASSERT_EQ(tokens.at(1), "item2");
  ASSERT_EQ(tokens.at(2), "item3");
  ASSERT_EQ(max_length, absl::nullopt);

  command = "COMMAND(item1:item2:item3:item4):234";
  SubstitutionFormatParser::tokenizeCommand(command, 8, ':', tokens, max_length);
  ASSERT_EQ(tokens.size(), 4);
  ASSERT_EQ(tokens.at(0), "item1");
  ASSERT_EQ(tokens.at(1), "item2");
  ASSERT_EQ(tokens.at(2), "item3");
  ASSERT_EQ(tokens.at(3), "item4");
  ASSERT_TRUE(max_length.has_value());
  ASSERT_EQ(max_length.value(), 234);

  // Tokenizing the following commands should fail.
  std::vector<std::string> wrong_commands = {
      "COMMAND(item1:item2",           // Missing closing bracket.
      "COMMAND(item1:item2))",         // Unexpected second closing bracket.
      "COMMAND(item1:item2):",         // Missing length field.
      "COMMAND(item1:item2):LENGTH",   // Length field must be integer.
      "COMMAND(item1:item2):100:23",   // Length field must be integer.
      "COMMAND(item1:item2):100):23"}; // Extra fields after length.

  for (const auto& test_command : wrong_commands) {
    EXPECT_THROW(
        SubstitutionFormatParser::tokenizeCommand(test_command, 8, ':', tokens, max_length),
        EnvoyException)
        << test_command;
  }
}

// Test tests multiple versions of variadic template method parseCommand
// extracting tokens.
TEST(SubstitutionFormatParser, commandParser) {
  std::vector<absl::string_view> tokens;
  absl::optional<size_t> max_length;
  std::string token1;

  std::string command = "COMMAND(item1)";
  SubstitutionFormatParser::parseCommand(command, 8, ':', max_length, token1);
  ASSERT_EQ(token1, "item1");
  ASSERT_EQ(max_length, absl::nullopt);

  std::string token2;
  command = "COMMAND(item1:item2)";
  SubstitutionFormatParser::parseCommand(command, 8, ':', max_length, token1, token2);
  ASSERT_EQ(token1, "item1");
  ASSERT_EQ(token2, "item2");
  ASSERT_EQ(max_length, absl::nullopt);

  // Three tokens with optional length.
  std::string token3;
  command = "COMMAND(item1?item2?item3):345";
  SubstitutionFormatParser::parseCommand(command, 8, '?', max_length, token1, token2, token3);
  ASSERT_EQ(token1, "item1");
  ASSERT_EQ(token2, "item2");
  ASSERT_EQ(token3, "item3");
  ASSERT_TRUE(max_length.has_value());
  ASSERT_EQ(max_length.value(), 345);

  // Command string has 4 tokens but 3 are expected.
  // The first 3 will be read, the fourth will be ignored.
  command = "COMMAND(item1?item2?item3?item4):345";
  SubstitutionFormatParser::parseCommand(command, 8, '?', max_length, token1, token2, token3);
  ASSERT_EQ(token1, "item1");
  ASSERT_EQ(token2, "item2");
  ASSERT_EQ(token3, "item3");
  ASSERT_TRUE(max_length.has_value());
  ASSERT_EQ(max_length.value(), 345);

  // Command string has 2 tokens but 3 are expected.
  // The third extracted token should be empty.
  command = "COMMAND(item1?item2):345";
  token3.erase();
  SubstitutionFormatParser::parseCommand(command, 8, '?', max_length, token1, token2, token3);
  ASSERT_EQ(token1, "item1");
  ASSERT_EQ(token2, "item2");
  ASSERT_TRUE(token3.empty());
  ASSERT_TRUE(max_length.has_value());
  ASSERT_EQ(max_length.value(), 345);

  // Command string has 4 tokens. Get first 2 into the strings
  // and remaining 2 into a vector of strings.
  command = "COMMAND(item1?item2?item3?item4):345";
  std::vector<std::string> bucket;
  SubstitutionFormatParser::parseCommand(command, 8, '?', max_length, token1, token2, bucket);
  ASSERT_EQ(token1, "item1");
  ASSERT_EQ(token2, "item2");
  ASSERT_EQ(bucket.size(), 2);
  ASSERT_EQ(bucket.at(0), "item3");
  ASSERT_EQ(bucket.at(1), "item4");
  ASSERT_TRUE(max_length.has_value());
  ASSERT_EQ(max_length.value(), 345);
}

TEST(SubstitutionFormatUtilsTest, protocolToString) {
  EXPECT_EQ("HTTP/1.0",
            SubstitutionFormatUtils::protocolToString(Http::Protocol::Http10).value().get());
  EXPECT_EQ("HTTP/1.1",
            SubstitutionFormatUtils::protocolToString(Http::Protocol::Http11).value().get());
  EXPECT_EQ("HTTP/2",
            SubstitutionFormatUtils::protocolToString(Http::Protocol::Http2).value().get());
  EXPECT_EQ(absl::nullopt, SubstitutionFormatUtils::protocolToString({}));
}

TEST(SubstitutionFormatUtilsTest, protocolToStringOrDefault) {
  EXPECT_EQ("HTTP/1.0", SubstitutionFormatUtils::protocolToStringOrDefault(Http::Protocol::Http10));
  EXPECT_EQ("HTTP/1.1", SubstitutionFormatUtils::protocolToStringOrDefault(Http::Protocol::Http11));
  EXPECT_EQ("HTTP/2", SubstitutionFormatUtils::protocolToStringOrDefault(Http::Protocol::Http2));
  EXPECT_EQ("-", SubstitutionFormatUtils::protocolToStringOrDefault({}));
}

TEST(SubstitutionFormatterTest, plainStringFormatter) {
  PlainStringFormatter formatter("plain");
  Http::TestRequestHeaderMapImpl request_headers{{":method", "GET"}, {":path", "/"}};
  Http::TestResponseHeaderMapImpl response_headers;
  Http::TestResponseTrailerMapImpl response_trailers;
  StreamInfo::MockStreamInfo stream_info;
  std::string body;

  EXPECT_EQ("plain", formatter.format(request_headers, response_headers, response_trailers,
                                      stream_info, body));
  EXPECT_THAT(formatter.formatValue(request_headers, response_headers, response_trailers,
                                    stream_info, body),
              ProtoEq(ValueUtil::stringValue("plain")));
}

TEST(SubstitutionFormatterTest, streamInfoFormatter) {
  EXPECT_THROW(StreamInfoFormatter formatter("unknown_field"), EnvoyException);

  NiceMock<StreamInfo::MockStreamInfo> stream_info;
  Http::TestRequestHeaderMapImpl request_headers{{":method", "GET"}, {":path", "/"}};
  Http::TestResponseHeaderMapImpl response_headers;
  Http::TestResponseTrailerMapImpl response_trailers;
  std::string body;

  {
    StreamInfoFormatter request_duration_format("REQUEST_DURATION");
    absl::optional<std::chrono::nanoseconds> dur = std::chrono::nanoseconds(5000000);
    EXPECT_CALL(stream_info, lastDownstreamRxByteReceived()).WillRepeatedly(Return(dur));
    EXPECT_EQ("5", request_duration_format.format(request_headers, response_headers,
                                                  response_trailers, stream_info, body));
    EXPECT_THAT(request_duration_format.formatValue(request_headers, response_headers,
                                                    response_trailers, stream_info, body),
                ProtoEq(ValueUtil::numberValue(5.0)));
  }

  {
    StreamInfoFormatter request_duration_format("REQUEST_DURATION");
    absl::optional<std::chrono::nanoseconds> dur;
    EXPECT_CALL(stream_info, lastDownstreamRxByteReceived()).WillRepeatedly(Return(dur));
    EXPECT_EQ(absl::nullopt, request_duration_format.format(request_headers, response_headers,
                                                            response_trailers, stream_info, body));
    EXPECT_THAT(request_duration_format.formatValue(request_headers, response_headers,
                                                    response_trailers, stream_info, body),
                ProtoEq(ValueUtil::nullValue()));
  }

  {
    StreamInfoFormatter request_tx_duration_format("REQUEST_TX_DURATION");
    absl::optional<std::chrono::nanoseconds> dur = std::chrono::nanoseconds(15000000);
    EXPECT_CALL(stream_info, lastUpstreamTxByteSent()).WillRepeatedly(Return(dur));
    EXPECT_EQ("15", request_tx_duration_format.format(request_headers, response_headers,
                                                      response_trailers, stream_info, body));
    EXPECT_THAT(request_tx_duration_format.formatValue(request_headers, response_headers,
                                                       response_trailers, stream_info, body),
                ProtoEq(ValueUtil::numberValue(15.0)));
  }

  {
    StreamInfoFormatter request_tx_duration_format("REQUEST_TX_DURATION");
    absl::optional<std::chrono::nanoseconds> dur;
    EXPECT_CALL(stream_info, lastUpstreamTxByteSent()).WillRepeatedly(Return(dur));
    EXPECT_EQ(absl::nullopt,
              request_tx_duration_format.format(request_headers, response_headers,
                                                response_trailers, stream_info, body));
    EXPECT_THAT(request_tx_duration_format.formatValue(request_headers, response_headers,
                                                       response_trailers, stream_info, body),
                ProtoEq(ValueUtil::nullValue()));
  }

  {
    StreamInfoFormatter response_duration_format("RESPONSE_DURATION");
    absl::optional<std::chrono::nanoseconds> dur = std::chrono::nanoseconds(10000000);
    EXPECT_CALL(stream_info, firstUpstreamRxByteReceived()).WillRepeatedly(Return(dur));
    EXPECT_EQ("10", response_duration_format.format(request_headers, response_headers,
                                                    response_trailers, stream_info, body));
    EXPECT_THAT(response_duration_format.formatValue(request_headers, response_headers,
                                                     response_trailers, stream_info, body),
                ProtoEq(ValueUtil::numberValue(10.0)));
  }

  {
    StreamInfoFormatter response_duration_format("RESPONSE_DURATION");
    absl::optional<std::chrono::nanoseconds> dur;
    EXPECT_CALL(stream_info, firstUpstreamRxByteReceived()).WillRepeatedly(Return(dur));
    EXPECT_EQ(absl::nullopt, response_duration_format.format(request_headers, response_headers,
                                                             response_trailers, stream_info, body));
    EXPECT_THAT(response_duration_format.formatValue(request_headers, response_headers,
                                                     response_trailers, stream_info, body),
                ProtoEq(ValueUtil::nullValue()));
  }

  {
    StreamInfoFormatter ttlb_duration_format("RESPONSE_TX_DURATION");

    absl::optional<std::chrono::nanoseconds> dur_upstream = std::chrono::nanoseconds(10000000);
    EXPECT_CALL(stream_info, firstUpstreamRxByteReceived()).WillRepeatedly(Return(dur_upstream));
    absl::optional<std::chrono::nanoseconds> dur_downstream = std::chrono::nanoseconds(25000000);
    EXPECT_CALL(stream_info, lastDownstreamTxByteSent()).WillRepeatedly(Return(dur_downstream));

    EXPECT_EQ("15", ttlb_duration_format.format(request_headers, response_headers,
                                                response_trailers, stream_info, body));
    EXPECT_THAT(ttlb_duration_format.formatValue(request_headers, response_headers,
                                                 response_trailers, stream_info, body),
                ProtoEq(ValueUtil::numberValue(15.0)));
  }

  {
    StreamInfoFormatter ttlb_duration_format("RESPONSE_TX_DURATION");

    absl::optional<std::chrono::nanoseconds> dur_upstream;
    EXPECT_CALL(stream_info, firstUpstreamRxByteReceived()).WillRepeatedly(Return(dur_upstream));
    absl::optional<std::chrono::nanoseconds> dur_downstream;
    EXPECT_CALL(stream_info, lastDownstreamTxByteSent()).WillRepeatedly(Return(dur_downstream));

    EXPECT_EQ(absl::nullopt, ttlb_duration_format.format(request_headers, response_headers,
                                                         response_trailers, stream_info, body));
    EXPECT_THAT(ttlb_duration_format.formatValue(request_headers, response_headers,
                                                 response_trailers, stream_info, body),
                ProtoEq(ValueUtil::nullValue()));
  }

  {
    StreamInfoFormatter bytes_received_format("BYTES_RECEIVED");
    EXPECT_CALL(stream_info, bytesReceived()).WillRepeatedly(Return(1));
    EXPECT_EQ("1", bytes_received_format.format(request_headers, response_headers,
                                                response_trailers, stream_info, body));
    EXPECT_THAT(bytes_received_format.formatValue(request_headers, response_headers,
                                                  response_trailers, stream_info, body),
                ProtoEq(ValueUtil::numberValue(1.0)));
  }

  {
    StreamInfo::BytesMeterSharedPtr upstream_bytes_meter{
        std::make_shared<StreamInfo::BytesMeter>()};
    upstream_bytes_meter->addWireBytesReceived(1);
    StreamInfoFormatter wire_bytes_received_format("UPSTREAM_WIRE_BYTES_RECEIVED");
    EXPECT_CALL(stream_info, getUpstreamBytesMeter())
        .WillRepeatedly(ReturnRef(upstream_bytes_meter));
    EXPECT_EQ("1", wire_bytes_received_format.format(request_headers, response_headers,
                                                     response_trailers, stream_info, body));
    EXPECT_THAT(wire_bytes_received_format.formatValue(request_headers, response_headers,
                                                       response_trailers, stream_info, body),
                ProtoEq(ValueUtil::numberValue(1.0)));
  }

  {
    StreamInfoFormatter protocol_format("PROTOCOL");
    absl::optional<Http::Protocol> protocol = Http::Protocol::Http11;
    EXPECT_CALL(stream_info, protocol()).WillRepeatedly(Return(protocol));
    EXPECT_EQ("HTTP/1.1", protocol_format.format(request_headers, response_headers,
                                                 response_trailers, stream_info, body));
    EXPECT_THAT(protocol_format.formatValue(request_headers, response_headers, response_trailers,
                                            stream_info, body),
                ProtoEq(ValueUtil::stringValue("HTTP/1.1")));
  }

  {
    StreamInfoFormatter response_format("RESPONSE_CODE");
    absl::optional<uint32_t> response_code{200};
    EXPECT_CALL(stream_info, responseCode()).WillRepeatedly(Return(response_code));
    EXPECT_EQ("200", response_format.format(request_headers, response_headers, response_trailers,
                                            stream_info, body));
    EXPECT_THAT(response_format.formatValue(request_headers, response_headers, response_trailers,
                                            stream_info, body),
                ProtoEq(ValueUtil::numberValue(200.0)));
  }

  {
    StreamInfoFormatter response_code_format("RESPONSE_CODE");
    absl::optional<uint32_t> response_code;
    EXPECT_CALL(stream_info, responseCode()).WillRepeatedly(Return(response_code));
    EXPECT_EQ("0", response_code_format.format(request_headers, response_headers, response_trailers,
                                               stream_info, body));
    EXPECT_THAT(response_code_format.formatValue(request_headers, response_headers,
                                                 response_trailers, stream_info, body),
                ProtoEq(ValueUtil::numberValue(0.0)));
  }

  {
    StreamInfoFormatter response_format("RESPONSE_CODE_DETAILS");
    absl::optional<std::string> rc_details;
    EXPECT_CALL(stream_info, responseCodeDetails()).WillRepeatedly(ReturnRef(rc_details));
    EXPECT_EQ(absl::nullopt, response_format.format(request_headers, response_headers,
                                                    response_trailers, stream_info, body));
    EXPECT_THAT(response_format.formatValue(request_headers, response_headers, response_trailers,
                                            stream_info, body),
                ProtoEq(ValueUtil::nullValue()));
  }

  {
    StreamInfoFormatter response_code_format("RESPONSE_CODE_DETAILS");
    absl::optional<std::string> rc_details{"via_upstream"};
    EXPECT_CALL(stream_info, responseCodeDetails()).WillRepeatedly(ReturnRef(rc_details));
    EXPECT_EQ("via_upstream", response_code_format.format(request_headers, response_headers,
                                                          response_trailers, stream_info, body));
    EXPECT_THAT(response_code_format.formatValue(request_headers, response_headers,
                                                 response_trailers, stream_info, body),
                ProtoEq(ValueUtil::stringValue("via_upstream")));
  }

  {
    StreamInfoFormatter termination_details_format("CONNECTION_TERMINATION_DETAILS");
    absl::optional<std::string> details;
    EXPECT_CALL(stream_info, connectionTerminationDetails()).WillRepeatedly(ReturnRef(details));
    EXPECT_EQ(absl::nullopt,
              termination_details_format.format(request_headers, response_headers,
                                                response_trailers, stream_info, body));
    EXPECT_THAT(termination_details_format.formatValue(request_headers, response_headers,
                                                       response_trailers, stream_info, body),
                ProtoEq(ValueUtil::nullValue()));
  }

  {
    StreamInfoFormatter termination_details_format("CONNECTION_TERMINATION_DETAILS");
    absl::optional<std::string> details{"access_denied"};
    EXPECT_CALL(stream_info, connectionTerminationDetails()).WillRepeatedly(ReturnRef(details));
    EXPECT_EQ("access_denied",
              termination_details_format.format(request_headers, response_headers,
                                                response_trailers, stream_info, body));
    EXPECT_THAT(termination_details_format.formatValue(request_headers, response_headers,
                                                       response_trailers, stream_info, body),
                ProtoEq(ValueUtil::stringValue("access_denied")));
  }

  {
    StreamInfoFormatter bytes_sent_format("BYTES_SENT");
    EXPECT_CALL(stream_info, bytesSent()).WillRepeatedly(Return(1));
    EXPECT_EQ("1", bytes_sent_format.format(request_headers, response_headers, response_trailers,
                                            stream_info, body));
    EXPECT_THAT(bytes_sent_format.formatValue(request_headers, response_headers, response_trailers,
                                              stream_info, body),
                ProtoEq(ValueUtil::numberValue(1.0)));
  }

  {
    StreamInfo::BytesMeterSharedPtr upstream_bytes_meter{
        std::make_shared<StreamInfo::BytesMeter>()};
    upstream_bytes_meter->addWireBytesSent(1);
    StreamInfoFormatter wire_bytes_sent_format("UPSTREAM_WIRE_BYTES_SENT");
    EXPECT_CALL(stream_info, getUpstreamBytesMeter())
        .WillRepeatedly(ReturnRef(upstream_bytes_meter));
    EXPECT_EQ("1", wire_bytes_sent_format.format(request_headers, response_headers,
                                                 response_trailers, stream_info, body));
    EXPECT_THAT(wire_bytes_sent_format.formatValue(request_headers, response_headers,
                                                   response_trailers, stream_info, body),
                ProtoEq(ValueUtil::numberValue(1.0)));
  }

  {
    StreamInfoFormatter duration_format("DURATION");
    absl::optional<std::chrono::nanoseconds> dur = std::chrono::nanoseconds(15000000);
    EXPECT_CALL(stream_info, requestComplete()).WillRepeatedly(Return(dur));
    EXPECT_EQ("15", duration_format.format(request_headers, response_headers, response_trailers,
                                           stream_info, body));
    EXPECT_THAT(duration_format.formatValue(request_headers, response_headers, response_trailers,
                                            stream_info, body),
                ProtoEq(ValueUtil::numberValue(15.0)));
  }

  {
    StreamInfoFormatter response_flags_format("RESPONSE_FLAGS");
    ON_CALL(stream_info, hasResponseFlag(StreamInfo::ResponseFlag::LocalReset))
        .WillByDefault(Return(true));
    EXPECT_EQ("LR", response_flags_format.format(request_headers, response_headers,
                                                 response_trailers, stream_info, body));
    EXPECT_THAT(response_flags_format.formatValue(request_headers, response_headers,
                                                  response_trailers, stream_info, body),
                ProtoEq(ValueUtil::stringValue("LR")));
  }

  {
    StreamInfoFormatter upstream_format("UPSTREAM_HOST");
    EXPECT_EQ("10.0.0.1:443", upstream_format.format(request_headers, response_headers,
                                                     response_trailers, stream_info, body));
    EXPECT_THAT(upstream_format.formatValue(request_headers, response_headers, response_trailers,
                                            stream_info, body),
                ProtoEq(ValueUtil::stringValue("10.0.0.1:443")));
  }

  {
    StreamInfoFormatter upstream_format("UPSTREAM_CLUSTER");
    const std::string observable_cluster_name = "observability_name";
    auto cluster_info_mock = std::make_shared<Upstream::MockClusterInfo>();
    absl::optional<Upstream::ClusterInfoConstSharedPtr> cluster_info = cluster_info_mock;
    // Make sure that cluster info is obtained without calling upstreamHost.
    EXPECT_CALL(stream_info, upstreamHost()).Times(0);
    EXPECT_CALL(stream_info, upstreamClusterInfo()).WillRepeatedly(Return(cluster_info));
    EXPECT_CALL(*cluster_info_mock, observabilityName())
        .WillRepeatedly(ReturnRef(observable_cluster_name));
    EXPECT_EQ("observability_name", upstream_format.format(request_headers, response_headers,
                                                           response_trailers, stream_info, body));
    EXPECT_THAT(upstream_format.formatValue(request_headers, response_headers, response_trailers,
                                            stream_info, body),
                ProtoEq(ValueUtil::stringValue("observability_name")));
  }

  {
    TestScopedRuntime scoped_runtime;
    Runtime::LoaderSingleton::getExisting()->mergeValues(
        {{"envoy.reloadable_features.use_observable_cluster_name", "false"}});
    StreamInfoFormatter upstream_format("UPSTREAM_CLUSTER");
    const std::string upstream_cluster_name = "cluster_name";
    auto cluster_info_mock = std::make_shared<Upstream::MockClusterInfo>();
    absl::optional<Upstream::ClusterInfoConstSharedPtr> cluster_info = cluster_info_mock;
    // Make sure that cluster info is obtained without calling upstreamHost.
    EXPECT_CALL(stream_info, upstreamHost()).Times(0);
    EXPECT_CALL(stream_info, upstreamClusterInfo()).WillRepeatedly(Return(cluster_info));
    EXPECT_CALL(*cluster_info_mock, name()).WillRepeatedly(ReturnRef(upstream_cluster_name));
    EXPECT_EQ("cluster_name", upstream_format.format(request_headers, response_headers,
                                                     response_trailers, stream_info, body));
    EXPECT_THAT(upstream_format.formatValue(request_headers, response_headers, response_trailers,
                                            stream_info, body),
                ProtoEq(ValueUtil::stringValue("cluster_name")));
  }

  {
    StreamInfoFormatter upstream_format("UPSTREAM_CLUSTER");
    absl::optional<Upstream::ClusterInfoConstSharedPtr> cluster_info = nullptr;
    // Make sure that cluster info is obtained without calling upstreamHost.
    EXPECT_CALL(stream_info, upstreamHost()).Times(0);
    EXPECT_CALL(stream_info, upstreamClusterInfo()).WillRepeatedly(Return(cluster_info));
    EXPECT_EQ(absl::nullopt, upstream_format.format(request_headers, response_headers,
                                                    response_trailers, stream_info, body));
    EXPECT_THAT(upstream_format.formatValue(request_headers, response_headers, response_trailers,
                                            stream_info, body),
                ProtoEq(ValueUtil::nullValue()));
  }

  {
    StreamInfoFormatter upstream_format("UPSTREAM_HOST");
    EXPECT_CALL(stream_info, upstreamHost()).WillRepeatedly(Return(nullptr));
    EXPECT_EQ(absl::nullopt, upstream_format.format(request_headers, response_headers,
                                                    response_trailers, stream_info, body));
    EXPECT_THAT(upstream_format.formatValue(request_headers, response_headers, response_trailers,
                                            stream_info, body),
                ProtoEq(ValueUtil::nullValue()));
  }

  {
    NiceMock<Api::MockOsSysCalls> os_sys_calls;
    TestThreadsafeSingletonInjector<Api::OsSysCallsImpl> os_calls(&os_sys_calls);
    EXPECT_CALL(os_sys_calls, gethostname(_, _))
        .WillOnce(Invoke([](char*, size_t) -> Api::SysCallIntResult {
          return {-1, ENAMETOOLONG};
        }));

    StreamInfoFormatter upstream_format("HOSTNAME");
    EXPECT_EQ(absl::nullopt, upstream_format.format(request_headers, response_headers,
                                                    response_trailers, stream_info, body));
    EXPECT_THAT(upstream_format.formatValue(request_headers, response_headers, response_trailers,
                                            stream_info, body),
                ProtoEq(ValueUtil::nullValue()));
  }

  {
    NiceMock<Api::MockOsSysCalls> os_sys_calls;
    TestThreadsafeSingletonInjector<Api::OsSysCallsImpl> os_calls(&os_sys_calls);
    EXPECT_CALL(os_sys_calls, gethostname(_, _))
        .WillOnce(Invoke([](char* name, size_t) -> Api::SysCallIntResult {
          StringUtil::strlcpy(name, "myhostname", 11);
          return {0, 0};
        }));

    StreamInfoFormatter upstream_format("HOSTNAME");
    EXPECT_EQ("myhostname", upstream_format.format(request_headers, response_headers,
                                                   response_trailers, stream_info, body));
    EXPECT_THAT(upstream_format.formatValue(request_headers, response_headers, response_trailers,
                                            stream_info, body),
                ProtoEq(ValueUtil::stringValue("myhostname")));
  }

  {
    StreamInfoFormatter upstream_format("DOWNSTREAM_LOCAL_ADDRESS");
    EXPECT_EQ("127.0.0.2:0", upstream_format.format(request_headers, response_headers,
                                                    response_trailers, stream_info, body));
    EXPECT_THAT(upstream_format.formatValue(request_headers, response_headers, response_trailers,
                                            stream_info, body),
                ProtoEq(ValueUtil::stringValue("127.0.0.2:0")));
  }

  {
    StreamInfoFormatter upstream_format("DOWNSTREAM_LOCAL_ADDRESS_WITHOUT_PORT");
    EXPECT_EQ("127.0.0.2", upstream_format.format(request_headers, response_headers,
                                                  response_trailers, stream_info, body));
    EXPECT_THAT(upstream_format.formatValue(request_headers, response_headers, response_trailers,
                                            stream_info, body),
                ProtoEq(ValueUtil::stringValue("127.0.0.2")));
  }

  {
    StreamInfoFormatter upstream_format("DOWNSTREAM_LOCAL_PORT");

    // Validate for IPv4 address
    auto address = Network::Address::InstanceConstSharedPtr{
        new Network::Address::Ipv4Instance("127.1.2.3", 8443)};
    stream_info.downstream_connection_info_provider_->setLocalAddress(address);
    EXPECT_EQ("8443", upstream_format.format(request_headers, response_headers, response_trailers,
                                             stream_info, body));
    EXPECT_THAT(upstream_format.formatValue(request_headers, response_headers, response_trailers,
                                            stream_info, body),
                ProtoEq(ValueUtil::stringValue("8443")));

    // Validate for IPv6 address
    address =
        Network::Address::InstanceConstSharedPtr{new Network::Address::Ipv6Instance("::1", 9443)};
    stream_info.downstream_connection_info_provider_->setLocalAddress(address);
    EXPECT_EQ("9443", upstream_format.format(request_headers, response_headers, response_trailers,
                                             stream_info, body));
    EXPECT_THAT(upstream_format.formatValue(request_headers, response_headers, response_trailers,
                                            stream_info, body),
                ProtoEq(ValueUtil::stringValue("9443")));

    // Validate for Pipe
    address = Network::Address::InstanceConstSharedPtr{new Network::Address::PipeInstance("/foo")};
    stream_info.downstream_connection_info_provider_->setLocalAddress(address);
    EXPECT_EQ("", upstream_format.format(request_headers, response_headers, response_trailers,
                                         stream_info, body));
    EXPECT_THAT(upstream_format.formatValue(request_headers, response_headers, response_trailers,
                                            stream_info, body),
                ProtoEq(ValueUtil::stringValue("")));
  }

  {
    StreamInfoFormatter upstream_format("DOWNSTREAM_REMOTE_ADDRESS_WITHOUT_PORT");
    EXPECT_EQ("127.0.0.1", upstream_format.format(request_headers, response_headers,
                                                  response_trailers, stream_info, body));
    EXPECT_THAT(upstream_format.formatValue(request_headers, response_headers, response_trailers,
                                            stream_info, body),
                ProtoEq(ValueUtil::stringValue("127.0.0.1")));
  }

  {
    StreamInfoFormatter upstream_format("DOWNSTREAM_REMOTE_ADDRESS");
    EXPECT_EQ("127.0.0.1:0", upstream_format.format(request_headers, response_headers,
                                                    response_trailers, stream_info, body));
    EXPECT_THAT(upstream_format.formatValue(request_headers, response_headers, response_trailers,
                                            stream_info, body),
                ProtoEq(ValueUtil::stringValue("127.0.0.1:0")));
  }

  {
    StreamInfoFormatter upstream_format("DOWNSTREAM_DIRECT_REMOTE_ADDRESS_WITHOUT_PORT");
    EXPECT_EQ("127.0.0.1", upstream_format.format(request_headers, response_headers,
                                                  response_trailers, stream_info, body));
    EXPECT_THAT(upstream_format.formatValue(request_headers, response_headers, response_trailers,
                                            stream_info, body),
                ProtoEq(ValueUtil::stringValue("127.0.0.1")));
  }

  {
    StreamInfoFormatter upstream_format("DOWNSTREAM_DIRECT_REMOTE_ADDRESS");
    EXPECT_EQ("127.0.0.1:0", upstream_format.format(request_headers, response_headers,
                                                    response_trailers, stream_info, body));
    EXPECT_THAT(upstream_format.formatValue(request_headers, response_headers, response_trailers,
                                            stream_info, body),
                ProtoEq(ValueUtil::stringValue("127.0.0.1:0")));
  }

  {
    StreamInfoFormatter upstream_format("CONNECTION_ID");
    uint64_t id = 123;
    stream_info.downstream_connection_info_provider_->setConnectionID(id);
    EXPECT_EQ("123", upstream_format.format(request_headers, response_headers, response_trailers,
                                            stream_info, body));
    EXPECT_THAT(upstream_format.formatValue(request_headers, response_headers, response_trailers,
                                            stream_info, body),
                ProtoEq(ValueUtil::numberValue(id)));
  }

  {
    StreamInfoFormatter upstream_format("REQUESTED_SERVER_NAME");
    std::string requested_server_name = "stub_server";
    stream_info.downstream_connection_info_provider_->setRequestedServerName(requested_server_name);
    EXPECT_EQ("stub_server", upstream_format.format(request_headers, response_headers,
                                                    response_trailers, stream_info, body));
    EXPECT_THAT(upstream_format.formatValue(request_headers, response_headers, response_trailers,
                                            stream_info, body),
                ProtoEq(ValueUtil::stringValue("stub_server")));
  }

  {
    StreamInfoFormatter upstream_format("REQUESTED_SERVER_NAME");
    std::string requested_server_name;
    stream_info.downstream_connection_info_provider_->setRequestedServerName(requested_server_name);
    EXPECT_EQ(absl::nullopt, upstream_format.format(request_headers, response_headers,
                                                    response_trailers, stream_info, body));
    EXPECT_THAT(upstream_format.formatValue(request_headers, response_headers, response_trailers,
                                            stream_info, body),
                ProtoEq(ValueUtil::nullValue()));
  }
  {
    StreamInfoFormatter upstream_format("UPSTREAM_TRANSPORT_FAILURE_REASON");
    std::string upstream_transport_failure_reason = "SSL error";
    EXPECT_CALL(stream_info, upstreamTransportFailureReason())
        .WillRepeatedly(ReturnRef(upstream_transport_failure_reason));
    EXPECT_EQ("SSL error", upstream_format.format(request_headers, response_headers,
                                                  response_trailers, stream_info, body));
    EXPECT_THAT(upstream_format.formatValue(request_headers, response_headers, response_trailers,
                                            stream_info, body),
                ProtoEq(ValueUtil::stringValue("SSL error")));
  }
  {
    StreamInfoFormatter upstream_format("UPSTREAM_TRANSPORT_FAILURE_REASON");
    std::string upstream_transport_failure_reason;
    EXPECT_CALL(stream_info, upstreamTransportFailureReason())
        .WillRepeatedly(ReturnRef(upstream_transport_failure_reason));
    EXPECT_EQ(absl::nullopt, upstream_format.format(request_headers, response_headers,
                                                    response_trailers, stream_info, body));
    EXPECT_THAT(upstream_format.formatValue(request_headers, response_headers, response_trailers,
                                            stream_info, body),
                ProtoEq(ValueUtil::nullValue()));
  }
}

TEST(SubstitutionFormatterTest, streamInfoFormatterWithSsl) {
  EXPECT_THROW(StreamInfoFormatter formatter("unknown_field"), EnvoyException);

  Http::TestRequestHeaderMapImpl request_headers{{":method", "GET"}, {":path", "/"}};
  Http::TestResponseHeaderMapImpl response_headers;
  Http::TestResponseTrailerMapImpl response_trailers;
  std::string body;

  {
<<<<<<< HEAD
    StreamInfoFormatter upstream_format("VIRTUAL_CLUSTER_NAME");
    std::string virtual_cluster_name = "authN";
    stream_info.setVirtualClusterName(virtual_cluster_name);
    EXPECT_EQ("authN", upstream_format.format(request_headers, response_headers, response_trailers,
                                              stream_info, body));
  }

  {
=======
    // Use a local stream info for these tests as as setSslConnection can only be called once.
    NiceMock<StreamInfo::MockStreamInfo> stream_info;
>>>>>>> a1487bfc
    StreamInfoFormatter upstream_format("DOWNSTREAM_PEER_URI_SAN");
    auto connection_info = std::make_shared<Ssl::MockConnectionInfo>();
    const std::vector<std::string> sans{"san"};
    EXPECT_CALL(*connection_info, uriSanPeerCertificate()).WillRepeatedly(Return(sans));
    stream_info.downstream_connection_info_provider_->setSslConnection(connection_info);
    EXPECT_EQ("san", upstream_format.format(request_headers, response_headers, response_trailers,
                                            stream_info, body));
    EXPECT_THAT(upstream_format.formatValue(request_headers, response_headers, response_trailers,
                                            stream_info, body),
                ProtoEq(ValueUtil::stringValue("san")));
  }

  {
    NiceMock<StreamInfo::MockStreamInfo> stream_info;
    StreamInfoFormatter upstream_format("DOWNSTREAM_PEER_URI_SAN");
    auto connection_info = std::make_shared<Ssl::MockConnectionInfo>();
    const std::vector<std::string> sans{"san1", "san2"};
    EXPECT_CALL(*connection_info, uriSanPeerCertificate()).WillRepeatedly(Return(sans));
    stream_info.downstream_connection_info_provider_->setSslConnection(connection_info);
    EXPECT_EQ("san1,san2", upstream_format.format(request_headers, response_headers,
                                                  response_trailers, stream_info, body));
  }
  {
    NiceMock<StreamInfo::MockStreamInfo> stream_info;
    StreamInfoFormatter upstream_format("DOWNSTREAM_PEER_URI_SAN");
    auto connection_info = std::make_shared<Ssl::MockConnectionInfo>();
    EXPECT_CALL(*connection_info, uriSanPeerCertificate())
        .WillRepeatedly(Return(std::vector<std::string>()));
    stream_info.downstream_connection_info_provider_->setSslConnection(connection_info);
    EXPECT_EQ(absl::nullopt, upstream_format.format(request_headers, response_headers,
                                                    response_trailers, stream_info, body));
    EXPECT_THAT(upstream_format.formatValue(request_headers, response_headers, response_trailers,
                                            stream_info, body),
                ProtoEq(ValueUtil::nullValue()));
  }
  {
    NiceMock<StreamInfo::MockStreamInfo> stream_info;
    stream_info.downstream_connection_info_provider_->setSslConnection(nullptr);
    StreamInfoFormatter upstream_format("DOWNSTREAM_PEER_URI_SAN");
    EXPECT_EQ(absl::nullopt, upstream_format.format(request_headers, response_headers,
                                                    response_trailers, stream_info, body));
    EXPECT_THAT(upstream_format.formatValue(request_headers, response_headers, response_trailers,
                                            stream_info, body),
                ProtoEq(ValueUtil::nullValue()));
  }
  {
    NiceMock<StreamInfo::MockStreamInfo> stream_info;
    StreamInfoFormatter upstream_format("DOWNSTREAM_LOCAL_URI_SAN");
    auto connection_info = std::make_shared<Ssl::MockConnectionInfo>();
    const std::vector<std::string> sans{"san"};
    EXPECT_CALL(*connection_info, uriSanLocalCertificate()).WillRepeatedly(Return(sans));
    stream_info.downstream_connection_info_provider_->setSslConnection(connection_info);
    EXPECT_EQ("san", upstream_format.format(request_headers, response_headers, response_trailers,
                                            stream_info, body));
    EXPECT_THAT(upstream_format.formatValue(request_headers, response_headers, response_trailers,
                                            stream_info, body),
                ProtoEq(ValueUtil::stringValue("san")));
  }
  {
    NiceMock<StreamInfo::MockStreamInfo> stream_info;
    StreamInfoFormatter upstream_format("DOWNSTREAM_LOCAL_URI_SAN");
    auto connection_info = std::make_shared<Ssl::MockConnectionInfo>();
    const std::vector<std::string> sans{"san1", "san2"};
    EXPECT_CALL(*connection_info, uriSanLocalCertificate()).WillRepeatedly(Return(sans));
    stream_info.downstream_connection_info_provider_->setSslConnection(connection_info);
    EXPECT_EQ("san1,san2", upstream_format.format(request_headers, response_headers,
                                                  response_trailers, stream_info, body));
  }
  {
    NiceMock<StreamInfo::MockStreamInfo> stream_info;
    StreamInfoFormatter upstream_format("DOWNSTREAM_LOCAL_URI_SAN");
    auto connection_info = std::make_shared<Ssl::MockConnectionInfo>();
    EXPECT_CALL(*connection_info, uriSanLocalCertificate())
        .WillRepeatedly(Return(std::vector<std::string>()));
    stream_info.downstream_connection_info_provider_->setSslConnection(connection_info);
    EXPECT_EQ(absl::nullopt, upstream_format.format(request_headers, response_headers,
                                                    response_trailers, stream_info, body));
    EXPECT_THAT(upstream_format.formatValue(request_headers, response_headers, response_trailers,
                                            stream_info, body),
                ProtoEq(ValueUtil::nullValue()));
  }
  {
    NiceMock<StreamInfo::MockStreamInfo> stream_info;
    stream_info.downstream_connection_info_provider_->setSslConnection(nullptr);
    StreamInfoFormatter upstream_format("DOWNSTREAM_LOCAL_URI_SAN");
    EXPECT_EQ(absl::nullopt, upstream_format.format(request_headers, response_headers,
                                                    response_trailers, stream_info, body));
    EXPECT_THAT(upstream_format.formatValue(request_headers, response_headers, response_trailers,
                                            stream_info, body),
                ProtoEq(ValueUtil::nullValue()));
  }
  {
    NiceMock<StreamInfo::MockStreamInfo> stream_info;
    StreamInfoFormatter upstream_format("DOWNSTREAM_LOCAL_SUBJECT");
    auto connection_info = std::make_shared<Ssl::MockConnectionInfo>();
    const std::string subject_local = "subject";
    EXPECT_CALL(*connection_info, subjectLocalCertificate())
        .WillRepeatedly(ReturnRef(subject_local));
    stream_info.downstream_connection_info_provider_->setSslConnection(connection_info);
    EXPECT_EQ("subject", upstream_format.format(request_headers, response_headers,
                                                response_trailers, stream_info, body));
    EXPECT_THAT(upstream_format.formatValue(request_headers, response_headers, response_trailers,
                                            stream_info, body),
                ProtoEq(ValueUtil::stringValue("subject")));
  }
  {
    NiceMock<StreamInfo::MockStreamInfo> stream_info;
    StreamInfoFormatter upstream_format("DOWNSTREAM_LOCAL_SUBJECT");
    auto connection_info = std::make_shared<Ssl::MockConnectionInfo>();
    EXPECT_CALL(*connection_info, subjectLocalCertificate())
        .WillRepeatedly(ReturnRef(EMPTY_STRING));
    stream_info.downstream_connection_info_provider_->setSslConnection(connection_info);
    EXPECT_EQ(absl::nullopt, upstream_format.format(request_headers, response_headers,
                                                    response_trailers, stream_info, body));
    EXPECT_THAT(upstream_format.formatValue(request_headers, response_headers, response_trailers,
                                            stream_info, body),
                ProtoEq(ValueUtil::nullValue()));
  }
  {
    NiceMock<StreamInfo::MockStreamInfo> stream_info;
    stream_info.downstream_connection_info_provider_->setSslConnection(nullptr);
    StreamInfoFormatter upstream_format("DOWNSTREAM_LOCAL_SUBJECT");
    EXPECT_EQ(absl::nullopt, upstream_format.format(request_headers, response_headers,
                                                    response_trailers, stream_info, body));
    EXPECT_THAT(upstream_format.formatValue(request_headers, response_headers, response_trailers,
                                            stream_info, body),
                ProtoEq(ValueUtil::nullValue()));
  }
  {
    NiceMock<StreamInfo::MockStreamInfo> stream_info;
    StreamInfoFormatter upstream_format("DOWNSTREAM_PEER_SUBJECT");
    auto connection_info = std::make_shared<Ssl::MockConnectionInfo>();
    const std::string subject_peer = "subject";
    EXPECT_CALL(*connection_info, subjectPeerCertificate()).WillRepeatedly(ReturnRef(subject_peer));
    stream_info.downstream_connection_info_provider_->setSslConnection(connection_info);
    EXPECT_EQ("subject", upstream_format.format(request_headers, response_headers,
                                                response_trailers, stream_info, body));
    EXPECT_THAT(upstream_format.formatValue(request_headers, response_headers, response_trailers,
                                            stream_info, body),
                ProtoEq(ValueUtil::stringValue("subject")));
  }
  {
    NiceMock<StreamInfo::MockStreamInfo> stream_info;
    StreamInfoFormatter upstream_format("DOWNSTREAM_PEER_SUBJECT");
    auto connection_info = std::make_shared<Ssl::MockConnectionInfo>();
    EXPECT_CALL(*connection_info, subjectPeerCertificate()).WillRepeatedly(ReturnRef(EMPTY_STRING));
    stream_info.downstream_connection_info_provider_->setSslConnection(connection_info);
    EXPECT_EQ(absl::nullopt, upstream_format.format(request_headers, response_headers,
                                                    response_trailers, stream_info, body));
    EXPECT_THAT(upstream_format.formatValue(request_headers, response_headers, response_trailers,
                                            stream_info, body),
                ProtoEq(ValueUtil::nullValue()));
  }
  {
    NiceMock<StreamInfo::MockStreamInfo> stream_info;
    stream_info.downstream_connection_info_provider_->setSslConnection(nullptr);
    StreamInfoFormatter upstream_format("DOWNSTREAM_PEER_SUBJECT");
    EXPECT_EQ(absl::nullopt, upstream_format.format(request_headers, response_headers,
                                                    response_trailers, stream_info, body));
    EXPECT_THAT(upstream_format.formatValue(request_headers, response_headers, response_trailers,
                                            stream_info, body),
                ProtoEq(ValueUtil::nullValue()));
  }
  {
    NiceMock<StreamInfo::MockStreamInfo> stream_info;
    StreamInfoFormatter upstream_format("DOWNSTREAM_TLS_SESSION_ID");
    auto connection_info = std::make_shared<Ssl::MockConnectionInfo>();
    const std::string session_id = "deadbeef";
    EXPECT_CALL(*connection_info, sessionId()).WillRepeatedly(ReturnRef(session_id));
    stream_info.downstream_connection_info_provider_->setSslConnection(connection_info);
    EXPECT_EQ("deadbeef", upstream_format.format(request_headers, response_headers,
                                                 response_trailers, stream_info, body));
    EXPECT_THAT(upstream_format.formatValue(request_headers, response_headers, response_trailers,
                                            stream_info, body),
                ProtoEq(ValueUtil::stringValue("deadbeef")));
  }
  {
    NiceMock<StreamInfo::MockStreamInfo> stream_info;
    StreamInfoFormatter upstream_format("DOWNSTREAM_TLS_SESSION_ID");
    auto connection_info = std::make_shared<Ssl::MockConnectionInfo>();
    EXPECT_CALL(*connection_info, sessionId()).WillRepeatedly(ReturnRef(EMPTY_STRING));
    stream_info.downstream_connection_info_provider_->setSslConnection(connection_info);
    EXPECT_EQ(absl::nullopt, upstream_format.format(request_headers, response_headers,
                                                    response_trailers, stream_info, body));
    EXPECT_THAT(upstream_format.formatValue(request_headers, response_headers, response_trailers,
                                            stream_info, body),
                ProtoEq(ValueUtil::nullValue()));
  }
  {
    NiceMock<StreamInfo::MockStreamInfo> stream_info;
    stream_info.downstream_connection_info_provider_->setSslConnection(nullptr);
    StreamInfoFormatter upstream_format("DOWNSTREAM_TLS_SESSION_ID");
    EXPECT_EQ(absl::nullopt, upstream_format.format(request_headers, response_headers,
                                                    response_trailers, stream_info, body));
    EXPECT_THAT(upstream_format.formatValue(request_headers, response_headers, response_trailers,
                                            stream_info, body),
                ProtoEq(ValueUtil::nullValue()));
  }
  {
    NiceMock<StreamInfo::MockStreamInfo> stream_info;
    StreamInfoFormatter upstream_format("DOWNSTREAM_TLS_CIPHER");
    auto connection_info = std::make_shared<Ssl::MockConnectionInfo>();
    EXPECT_CALL(*connection_info, ciphersuiteString())
        .WillRepeatedly(Return("TLS_DHE_RSA_WITH_AES_256_GCM_SHA384"));
    stream_info.downstream_connection_info_provider_->setSslConnection(connection_info);
    EXPECT_EQ("TLS_DHE_RSA_WITH_AES_256_GCM_SHA384",
              upstream_format.format(request_headers, response_headers, response_trailers,
                                     stream_info, body));
  }
  {
    NiceMock<StreamInfo::MockStreamInfo> stream_info;
    StreamInfoFormatter upstream_format("DOWNSTREAM_TLS_CIPHER");
    auto connection_info = std::make_shared<Ssl::MockConnectionInfo>();
    EXPECT_CALL(*connection_info, ciphersuiteString()).WillRepeatedly(Return(""));
    stream_info.downstream_connection_info_provider_->setSslConnection(connection_info);
    EXPECT_EQ(absl::nullopt, upstream_format.format(request_headers, response_headers,
                                                    response_trailers, stream_info, body));
    EXPECT_THAT(upstream_format.formatValue(request_headers, response_headers, response_trailers,
                                            stream_info, body),
                ProtoEq(ValueUtil::nullValue()));
  }
  {
    NiceMock<StreamInfo::MockStreamInfo> stream_info;
    stream_info.downstream_connection_info_provider_->setSslConnection(nullptr);
    StreamInfoFormatter upstream_format("DOWNSTREAM_TLS_CIPHER");
    EXPECT_EQ(absl::nullopt, upstream_format.format(request_headers, response_headers,
                                                    response_trailers, stream_info, body));
    EXPECT_THAT(upstream_format.formatValue(request_headers, response_headers, response_trailers,
                                            stream_info, body),
                ProtoEq(ValueUtil::nullValue()));
  }
  {
    NiceMock<StreamInfo::MockStreamInfo> stream_info;
    StreamInfoFormatter upstream_format("DOWNSTREAM_TLS_VERSION");
    auto connection_info = std::make_shared<Ssl::MockConnectionInfo>();
    std::string tlsVersion = "TLSv1.2";
    EXPECT_CALL(*connection_info, tlsVersion()).WillRepeatedly(ReturnRef(tlsVersion));
    stream_info.downstream_connection_info_provider_->setSslConnection(connection_info);
    EXPECT_EQ("TLSv1.2", upstream_format.format(request_headers, response_headers,
                                                response_trailers, stream_info, body));
    EXPECT_THAT(upstream_format.formatValue(request_headers, response_headers, response_trailers,
                                            stream_info, body),
                ProtoEq(ValueUtil::stringValue("TLSv1.2")));
  }
  {
    NiceMock<StreamInfo::MockStreamInfo> stream_info;
    StreamInfoFormatter upstream_format("DOWNSTREAM_TLS_VERSION");
    auto connection_info = std::make_shared<Ssl::MockConnectionInfo>();
    EXPECT_CALL(*connection_info, tlsVersion()).WillRepeatedly(ReturnRef(EMPTY_STRING));
    stream_info.downstream_connection_info_provider_->setSslConnection(connection_info);
    EXPECT_EQ(absl::nullopt, upstream_format.format(request_headers, response_headers,
                                                    response_trailers, stream_info, body));
    EXPECT_THAT(upstream_format.formatValue(request_headers, response_headers, response_trailers,
                                            stream_info, body),
                ProtoEq(ValueUtil::nullValue()));
  }
  {
    NiceMock<StreamInfo::MockStreamInfo> stream_info;
    stream_info.downstream_connection_info_provider_->setSslConnection(nullptr);
    stream_info.downstream_connection_info_provider_->setSslConnection(nullptr);
    StreamInfoFormatter upstream_format("DOWNSTREAM_TLS_VERSION");
    EXPECT_EQ(absl::nullopt, upstream_format.format(request_headers, response_headers,
                                                    response_trailers, stream_info, body));
    EXPECT_THAT(upstream_format.formatValue(request_headers, response_headers, response_trailers,
                                            stream_info, body),
                ProtoEq(ValueUtil::nullValue()));
  }
  {
    NiceMock<StreamInfo::MockStreamInfo> stream_info;
    StreamInfoFormatter upstream_format("DOWNSTREAM_PEER_FINGERPRINT_256");
    auto connection_info = std::make_shared<Ssl::MockConnectionInfo>();
    std::string expected_sha = "685a2db593d5f86d346cb1a297009c3b467ad77f1944aa799039a2fb3d531f3f";
    EXPECT_CALL(*connection_info, sha256PeerCertificateDigest())
        .WillRepeatedly(ReturnRef(expected_sha));
    stream_info.downstream_connection_info_provider_->setSslConnection(connection_info);
    EXPECT_EQ(expected_sha, upstream_format.format(request_headers, response_headers,
                                                   response_trailers, stream_info, body));
    EXPECT_THAT(upstream_format.formatValue(request_headers, response_headers, response_trailers,
                                            stream_info, body),
                ProtoEq(ValueUtil::stringValue(expected_sha)));
  }
  {
    NiceMock<StreamInfo::MockStreamInfo> stream_info;
    StreamInfoFormatter upstream_format("DOWNSTREAM_PEER_FINGERPRINT_256");
    auto connection_info = std::make_shared<Ssl::MockConnectionInfo>();
    std::string expected_sha;
    EXPECT_CALL(*connection_info, sha256PeerCertificateDigest())
        .WillRepeatedly(ReturnRef(expected_sha));
    stream_info.downstream_connection_info_provider_->setSslConnection(connection_info);
    EXPECT_EQ(absl::nullopt, upstream_format.format(request_headers, response_headers,
                                                    response_trailers, stream_info, body));
    EXPECT_THAT(upstream_format.formatValue(request_headers, response_headers, response_trailers,
                                            stream_info, body),
                ProtoEq(ValueUtil::nullValue()));
  }
  {
    NiceMock<StreamInfo::MockStreamInfo> stream_info;
    stream_info.downstream_connection_info_provider_->setSslConnection(nullptr);
    StreamInfoFormatter upstream_format("DOWNSTREAM_PEER_FINGERPRINT_256");
    EXPECT_EQ(absl::nullopt, upstream_format.format(request_headers, response_headers,
                                                    response_trailers, stream_info, body));
    EXPECT_THAT(upstream_format.formatValue(request_headers, response_headers, response_trailers,
                                            stream_info, body),
                ProtoEq(ValueUtil::nullValue()));
  }
  {
    NiceMock<StreamInfo::MockStreamInfo> stream_info;
    StreamInfoFormatter upstream_format("DOWNSTREAM_PEER_FINGERPRINT_1");
    auto connection_info = std::make_shared<Ssl::MockConnectionInfo>();
    std::string expected_sha = "685a2db593d5f86d346cb1a297009c3b467ad77f1944aa799039a2fb3d531f3f";
    EXPECT_CALL(*connection_info, sha1PeerCertificateDigest())
        .WillRepeatedly(ReturnRef(expected_sha));
    stream_info.downstream_connection_info_provider_->setSslConnection(connection_info);
    EXPECT_EQ(expected_sha, upstream_format.format(request_headers, response_headers,
                                                   response_trailers, stream_info, body));
    EXPECT_THAT(upstream_format.formatValue(request_headers, response_headers, response_trailers,
                                            stream_info, body),
                ProtoEq(ValueUtil::stringValue(expected_sha)));
  }
  {
    NiceMock<StreamInfo::MockStreamInfo> stream_info;
    StreamInfoFormatter upstream_format("DOWNSTREAM_PEER_FINGERPRINT_1");
    auto connection_info = std::make_shared<Ssl::MockConnectionInfo>();
    std::string expected_sha;
    EXPECT_CALL(*connection_info, sha1PeerCertificateDigest())
        .WillRepeatedly(ReturnRef(expected_sha));
    stream_info.downstream_connection_info_provider_->setSslConnection(connection_info);
    EXPECT_EQ(absl::nullopt, upstream_format.format(request_headers, response_headers,
                                                    response_trailers, stream_info, body));
    EXPECT_THAT(upstream_format.formatValue(request_headers, response_headers, response_trailers,
                                            stream_info, body),
                ProtoEq(ValueUtil::nullValue()));
  }
  {
    NiceMock<StreamInfo::MockStreamInfo> stream_info;
    stream_info.downstream_connection_info_provider_->setSslConnection(nullptr);
    StreamInfoFormatter upstream_format("DOWNSTREAM_PEER_FINGERPRINT_1");
    EXPECT_EQ(absl::nullopt, upstream_format.format(request_headers, response_headers,
                                                    response_trailers, stream_info, body));
    EXPECT_THAT(upstream_format.formatValue(request_headers, response_headers, response_trailers,
                                            stream_info, body),
                ProtoEq(ValueUtil::nullValue()));
  }
  {
    NiceMock<StreamInfo::MockStreamInfo> stream_info;
    StreamInfoFormatter upstream_format("DOWNSTREAM_PEER_SERIAL");
    auto connection_info = std::make_shared<Ssl::MockConnectionInfo>();
    const std::string serial_number = "b8b5ecc898f2124a";
    EXPECT_CALL(*connection_info, serialNumberPeerCertificate())
        .WillRepeatedly(ReturnRef(serial_number));
    stream_info.downstream_connection_info_provider_->setSslConnection(connection_info);
    EXPECT_EQ("b8b5ecc898f2124a", upstream_format.format(request_headers, response_headers,
                                                         response_trailers, stream_info, body));
    EXPECT_THAT(upstream_format.formatValue(request_headers, response_headers, response_trailers,
                                            stream_info, body),
                ProtoEq(ValueUtil::stringValue("b8b5ecc898f2124a")));
  }
  {
    NiceMock<StreamInfo::MockStreamInfo> stream_info;
    StreamInfoFormatter upstream_format("DOWNSTREAM_PEER_SERIAL");
    auto connection_info = std::make_shared<Ssl::MockConnectionInfo>();
    EXPECT_CALL(*connection_info, serialNumberPeerCertificate())
        .WillRepeatedly(ReturnRef(EMPTY_STRING));
    stream_info.downstream_connection_info_provider_->setSslConnection(connection_info);
    EXPECT_EQ(absl::nullopt, upstream_format.format(request_headers, response_headers,
                                                    response_trailers, stream_info, body));
    EXPECT_THAT(upstream_format.formatValue(request_headers, response_headers, response_trailers,
                                            stream_info, body),
                ProtoEq(ValueUtil::nullValue()));
  }
  {
    NiceMock<StreamInfo::MockStreamInfo> stream_info;
    stream_info.downstream_connection_info_provider_->setSslConnection(nullptr);
    StreamInfoFormatter upstream_format("DOWNSTREAM_PEER_SERIAL");
    EXPECT_EQ(absl::nullopt, upstream_format.format(request_headers, response_headers,
                                                    response_trailers, stream_info, body));
    EXPECT_THAT(upstream_format.formatValue(request_headers, response_headers, response_trailers,
                                            stream_info, body),
                ProtoEq(ValueUtil::nullValue()));
  }
  {
    NiceMock<StreamInfo::MockStreamInfo> stream_info;
    StreamInfoFormatter upstream_format("DOWNSTREAM_PEER_ISSUER");
    auto connection_info = std::make_shared<Ssl::MockConnectionInfo>();
    const std::string issuer_peer =
        "CN=Test CA,OU=Lyft Engineering,O=Lyft,L=San Francisco,ST=California,C=US";
    EXPECT_CALL(*connection_info, issuerPeerCertificate()).WillRepeatedly(ReturnRef(issuer_peer));
    stream_info.downstream_connection_info_provider_->setSslConnection(connection_info);
    EXPECT_EQ("CN=Test CA,OU=Lyft Engineering,O=Lyft,L=San Francisco,ST=California,C=US",
              upstream_format.format(request_headers, response_headers, response_trailers,
                                     stream_info, body));
  }
  {
    NiceMock<StreamInfo::MockStreamInfo> stream_info;
    StreamInfoFormatter upstream_format("DOWNSTREAM_PEER_ISSUER");
    auto connection_info = std::make_shared<Ssl::MockConnectionInfo>();
    EXPECT_CALL(*connection_info, issuerPeerCertificate()).WillRepeatedly(ReturnRef(EMPTY_STRING));
    stream_info.downstream_connection_info_provider_->setSslConnection(connection_info);
    EXPECT_EQ(absl::nullopt, upstream_format.format(request_headers, response_headers,
                                                    response_trailers, stream_info, body));
    EXPECT_THAT(upstream_format.formatValue(request_headers, response_headers, response_trailers,
                                            stream_info, body),
                ProtoEq(ValueUtil::nullValue()));
  }
  {
    NiceMock<StreamInfo::MockStreamInfo> stream_info;
    stream_info.downstream_connection_info_provider_->setSslConnection(nullptr);
    StreamInfoFormatter upstream_format("DOWNSTREAM_PEER_ISSUER");
    EXPECT_EQ(absl::nullopt, upstream_format.format(request_headers, response_headers,
                                                    response_trailers, stream_info, body));
    EXPECT_THAT(upstream_format.formatValue(request_headers, response_headers, response_trailers,
                                            stream_info, body),
                ProtoEq(ValueUtil::nullValue()));
  }
  {
    NiceMock<StreamInfo::MockStreamInfo> stream_info;
    StreamInfoFormatter upstream_format("DOWNSTREAM_PEER_SUBJECT");
    auto connection_info = std::make_shared<Ssl::MockConnectionInfo>();
    const std::string subject_peer =
        "CN=Test Server,OU=Lyft Engineering,O=Lyft,L=San Francisco,ST=California,C=US";
    EXPECT_CALL(*connection_info, subjectPeerCertificate()).WillRepeatedly(ReturnRef(subject_peer));
    stream_info.downstream_connection_info_provider_->setSslConnection(connection_info);
    EXPECT_EQ("CN=Test Server,OU=Lyft Engineering,O=Lyft,L=San Francisco,ST=California,C=US",
              upstream_format.format(request_headers, response_headers, response_trailers,
                                     stream_info, body));
  }
  {
    NiceMock<StreamInfo::MockStreamInfo> stream_info;
    StreamInfoFormatter upstream_format("DOWNSTREAM_PEER_SUBJECT");
    auto connection_info = std::make_shared<Ssl::MockConnectionInfo>();
    EXPECT_CALL(*connection_info, subjectPeerCertificate()).WillRepeatedly(ReturnRef(EMPTY_STRING));
    stream_info.downstream_connection_info_provider_->setSslConnection(connection_info);
    EXPECT_EQ(absl::nullopt, upstream_format.format(request_headers, response_headers,
                                                    response_trailers, stream_info, body));
    EXPECT_THAT(upstream_format.formatValue(request_headers, response_headers, response_trailers,
                                            stream_info, body),
                ProtoEq(ValueUtil::nullValue()));
  }
  {
    NiceMock<StreamInfo::MockStreamInfo> stream_info;
    stream_info.downstream_connection_info_provider_->setSslConnection(nullptr);
    StreamInfoFormatter upstream_format("DOWNSTREAM_PEER_SUBJECT");
    EXPECT_EQ(absl::nullopt, upstream_format.format(request_headers, response_headers,
                                                    response_trailers, stream_info, body));
    EXPECT_THAT(upstream_format.formatValue(request_headers, response_headers, response_trailers,
                                            stream_info, body),
                ProtoEq(ValueUtil::nullValue()));
  }
  {
    NiceMock<StreamInfo::MockStreamInfo> stream_info;
    StreamInfoFormatter upstream_format("DOWNSTREAM_PEER_CERT");
    auto connection_info = std::make_shared<Ssl::MockConnectionInfo>();
    std::string expected_cert = "<some cert>";
    EXPECT_CALL(*connection_info, urlEncodedPemEncodedPeerCertificate())
        .WillRepeatedly(ReturnRef(expected_cert));
    stream_info.downstream_connection_info_provider_->setSslConnection(connection_info);
    EXPECT_EQ(expected_cert, upstream_format.format(request_headers, response_headers,
                                                    response_trailers, stream_info, body));
    EXPECT_THAT(upstream_format.formatValue(request_headers, response_headers, response_trailers,
                                            stream_info, body),
                ProtoEq(ValueUtil::stringValue(expected_cert)));
  }
  {
    NiceMock<StreamInfo::MockStreamInfo> stream_info;
    StreamInfoFormatter upstream_format("DOWNSTREAM_PEER_CERT");
    auto connection_info = std::make_shared<Ssl::MockConnectionInfo>();
    std::string expected_cert = "";
    EXPECT_CALL(*connection_info, urlEncodedPemEncodedPeerCertificate())
        .WillRepeatedly(ReturnRef(expected_cert));
    stream_info.downstream_connection_info_provider_->setSslConnection(connection_info);
    EXPECT_EQ(absl::nullopt, upstream_format.format(request_headers, response_headers,
                                                    response_trailers, stream_info, body));
    EXPECT_THAT(upstream_format.formatValue(request_headers, response_headers, response_trailers,
                                            stream_info, body),
                ProtoEq(ValueUtil::nullValue()));
  }
  {
    NiceMock<StreamInfo::MockStreamInfo> stream_info;
    stream_info.downstream_connection_info_provider_->setSslConnection(nullptr);
    StreamInfoFormatter upstream_format("DOWNSTREAM_PEER_CERT");
    EXPECT_EQ(absl::nullopt, upstream_format.format(request_headers, response_headers,
                                                    response_trailers, stream_info, body));
    EXPECT_THAT(upstream_format.formatValue(request_headers, response_headers, response_trailers,
                                            stream_info, body),
                ProtoEq(ValueUtil::nullValue()));
  }
}

TEST(SubstitutionFormatterTest, requestHeaderFormatter) {
  StreamInfo::MockStreamInfo stream_info;
  Http::TestRequestHeaderMapImpl request_header{{":method", "GET"}, {":path", "/"}};
  Http::TestResponseHeaderMapImpl response_header{{":method", "PUT"}};
  Http::TestResponseTrailerMapImpl response_trailer{{":method", "POST"}, {"test-2", "test-2"}};
  std::string body;

  {
    RequestHeaderFormatter formatter(":Method", "", absl::optional<size_t>());
    EXPECT_EQ("GET", formatter.format(request_header, response_header, response_trailer,
                                      stream_info, body));
    EXPECT_THAT(
        formatter.formatValue(request_header, response_header, response_trailer, stream_info, body),
        ProtoEq(ValueUtil::stringValue("GET")));
  }

  {
    RequestHeaderFormatter formatter(":path", ":method", absl::optional<size_t>());
    EXPECT_EQ("/", formatter.format(request_header, response_header, response_trailer, stream_info,
                                    body));
    EXPECT_THAT(
        formatter.formatValue(request_header, response_header, response_trailer, stream_info, body),
        ProtoEq(ValueUtil::stringValue("/")));
  }

  {
    RequestHeaderFormatter formatter(":TEST", ":METHOD", absl::optional<size_t>());
    EXPECT_EQ("GET", formatter.format(request_header, response_header, response_trailer,
                                      stream_info, body));
    EXPECT_THAT(
        formatter.formatValue(request_header, response_header, response_trailer, stream_info, body),
        ProtoEq(ValueUtil::stringValue("GET")));
  }

  {
    RequestHeaderFormatter formatter("does_not_exist", "", absl::optional<size_t>());
    EXPECT_EQ(absl::nullopt, formatter.format(request_header, response_header, response_trailer,
                                              stream_info, body));
    EXPECT_THAT(
        formatter.formatValue(request_header, response_header, response_trailer, stream_info, body),
        ProtoEq(ValueUtil::nullValue()));
  }

  {
    RequestHeaderFormatter formatter(":Method", "", absl::optional<size_t>(2));
    EXPECT_EQ("GE", formatter.format(request_header, response_header, response_trailer, stream_info,
                                     body));
    EXPECT_THAT(
        formatter.formatValue(request_header, response_header, response_trailer, stream_info, body),
        ProtoEq(ValueUtil::stringValue("GE")));
  }
}

TEST(SubstitutionFormatterTest, headersByteSizeFormatter) {
  StreamInfo::MockStreamInfo stream_info;
  Http::TestRequestHeaderMapImpl request_header{{":method", "GET"}, {":path", "/"}};
  Http::TestResponseHeaderMapImpl response_header{{":method", "PUT"}};
  Http::TestResponseTrailerMapImpl response_trailer{{":method", "POST"}, {"test-2", "test-2"}};
  std::string body;

  {
    HeadersByteSizeFormatter formatter(HeadersByteSizeFormatter::HeaderType::RequestHeaders);
    EXPECT_EQ(
        formatter.format(request_header, response_header, response_trailer, stream_info, body),
        "16");
    EXPECT_THAT(
        formatter.formatValue(request_header, response_header, response_trailer, stream_info, body),
        ProtoEq(ValueUtil::numberValue(16)));
  }
  {
    HeadersByteSizeFormatter formatter(HeadersByteSizeFormatter::HeaderType::ResponseHeaders);
    EXPECT_EQ(
        formatter.format(request_header, response_header, response_trailer, stream_info, body),
        "10");
    EXPECT_THAT(
        formatter.formatValue(request_header, response_header, response_trailer, stream_info, body),
        ProtoEq(ValueUtil::numberValue(10)));
  }
  {
    HeadersByteSizeFormatter formatter(HeadersByteSizeFormatter::HeaderType::ResponseTrailers);
    EXPECT_EQ(
        formatter.format(request_header, response_header, response_trailer, stream_info, body),
        "23");
    EXPECT_THAT(
        formatter.formatValue(request_header, response_header, response_trailer, stream_info, body),
        ProtoEq(ValueUtil::numberValue(23)));
  }
}

TEST(SubstitutionFormatterTest, responseHeaderFormatter) {
  StreamInfo::MockStreamInfo stream_info;
  Http::TestRequestHeaderMapImpl request_header{{":method", "GET"}, {":path", "/"}};
  Http::TestResponseHeaderMapImpl response_header{{":method", "PUT"}, {"test", "test"}};
  Http::TestResponseTrailerMapImpl response_trailer{{":method", "POST"}, {"test-2", "test-2"}};
  std::string body;

  {
    ResponseHeaderFormatter formatter(":method", "", absl::optional<size_t>());
    EXPECT_EQ("PUT", formatter.format(request_header, response_header, response_trailer,
                                      stream_info, body));
    EXPECT_THAT(
        formatter.formatValue(request_header, response_header, response_trailer, stream_info, body),
        ProtoEq(ValueUtil::stringValue("PUT")));
  }

  {
    ResponseHeaderFormatter formatter("test", ":method", absl::optional<size_t>());
    EXPECT_EQ("test", formatter.format(request_header, response_header, response_trailer,
                                       stream_info, body));
    EXPECT_THAT(
        formatter.formatValue(request_header, response_header, response_trailer, stream_info, body),
        ProtoEq(ValueUtil::stringValue("test")));
  }

  {
    ResponseHeaderFormatter formatter(":path", ":method", absl::optional<size_t>());
    EXPECT_EQ("PUT", formatter.format(request_header, response_header, response_trailer,
                                      stream_info, body));
    EXPECT_THAT(
        formatter.formatValue(request_header, response_header, response_trailer, stream_info, body),
        ProtoEq(ValueUtil::stringValue("PUT")));
  }

  {
    ResponseHeaderFormatter formatter("does_not_exist", "", absl::optional<size_t>());
    EXPECT_EQ(absl::nullopt, formatter.format(request_header, response_header, response_trailer,
                                              stream_info, body));
    EXPECT_THAT(
        formatter.formatValue(request_header, response_header, response_trailer, stream_info, body),
        ProtoEq(ValueUtil::nullValue()));
  }

  {
    ResponseHeaderFormatter formatter(":method", "", absl::optional<size_t>(2));
    EXPECT_EQ("PU", formatter.format(request_header, response_header, response_trailer, stream_info,
                                     body));
    EXPECT_THAT(
        formatter.formatValue(request_header, response_header, response_trailer, stream_info, body),
        ProtoEq(ValueUtil::stringValue("PU")));
  }
}

TEST(SubstitutionFormatterTest, responseTrailerFormatter) {
  StreamInfo::MockStreamInfo stream_info;
  Http::TestRequestHeaderMapImpl request_header{{":method", "GET"}, {":path", "/"}};
  Http::TestResponseHeaderMapImpl response_header{{":method", "PUT"}, {"test", "test"}};
  Http::TestResponseTrailerMapImpl response_trailer{{":method", "POST"}, {"test-2", "test-2"}};
  std::string body;

  {
    ResponseTrailerFormatter formatter(":method", "", absl::optional<size_t>());
    EXPECT_EQ("POST", formatter.format(request_header, response_header, response_trailer,
                                       stream_info, body));
    EXPECT_THAT(
        formatter.formatValue(request_header, response_header, response_trailer, stream_info, body),
        ProtoEq(ValueUtil::stringValue("POST")));
  }

  {
    ResponseTrailerFormatter formatter("test-2", ":method", absl::optional<size_t>());
    EXPECT_EQ("test-2", formatter.format(request_header, response_header, response_trailer,
                                         stream_info, body));
    EXPECT_THAT(
        formatter.formatValue(request_header, response_header, response_trailer, stream_info, body),
        ProtoEq(ValueUtil::stringValue("test-2")));
  }

  {
    ResponseTrailerFormatter formatter(":path", ":method", absl::optional<size_t>());
    EXPECT_EQ("POST", formatter.format(request_header, response_header, response_trailer,
                                       stream_info, body));
    EXPECT_THAT(
        formatter.formatValue(request_header, response_header, response_trailer, stream_info, body),
        ProtoEq(ValueUtil::stringValue("POST")));
  }

  {
    ResponseTrailerFormatter formatter("does_not_exist", "", absl::optional<size_t>());
    EXPECT_EQ(absl::nullopt, formatter.format(request_header, response_header, response_trailer,
                                              stream_info, body));
    EXPECT_THAT(
        formatter.formatValue(request_header, response_header, response_trailer, stream_info, body),
        ProtoEq(ValueUtil::nullValue()));
  }

  {
    ResponseTrailerFormatter formatter(":method", "", absl::optional<size_t>(2));
    EXPECT_EQ("PO", formatter.format(request_header, response_header, response_trailer, stream_info,
                                     body));
    EXPECT_THAT(
        formatter.formatValue(request_header, response_header, response_trailer, stream_info, body),
        ProtoEq(ValueUtil::stringValue("PO")));
  }
}

/**
 * Populate a metadata object with the following test data:
 * "com.test": {"test_key":"test_value","test_obj":{"inner_key":"inner_value"}}
 */
void populateMetadataTestData(envoy::config::core::v3::Metadata& metadata) {
  ProtobufWkt::Struct struct_obj;
  auto& fields_map = *struct_obj.mutable_fields();
  fields_map["test_key"] = ValueUtil::stringValue("test_value");
  ProtobufWkt::Struct struct_inner;
  (*struct_inner.mutable_fields())["inner_key"] = ValueUtil::stringValue("inner_value");
  ProtobufWkt::Value val;
  *val.mutable_struct_value() = struct_inner;
  fields_map["test_obj"] = val;
  (*metadata.mutable_filter_metadata())["com.test"] = struct_obj;
}

TEST(SubstitutionFormatterTest, DynamicMetadataFormatter) {
  envoy::config::core::v3::Metadata metadata;
  populateMetadataTestData(metadata);
  NiceMock<StreamInfo::MockStreamInfo> stream_info;
  EXPECT_CALL(stream_info, dynamicMetadata()).WillRepeatedly(ReturnRef(metadata));
  EXPECT_CALL(Const(stream_info), dynamicMetadata()).WillRepeatedly(ReturnRef(metadata));
  Http::TestRequestHeaderMapImpl request_headers;
  Http::TestResponseHeaderMapImpl response_headers;
  Http::TestResponseTrailerMapImpl response_trailers;
  std::string body;

  {
    DynamicMetadataFormatter formatter("com.test", {}, absl::optional<size_t>());
    std::string val =
        formatter.format(request_headers, response_headers, response_trailers, stream_info, body)
            .value();
    EXPECT_TRUE(val.find("\"test_key\":\"test_value\"") != std::string::npos);
    EXPECT_TRUE(val.find("\"test_obj\":{\"inner_key\":\"inner_value\"}") != std::string::npos);

    ProtobufWkt::Value expected_val;
    expected_val.mutable_struct_value()->CopyFrom(metadata.filter_metadata().at("com.test"));
    EXPECT_THAT(formatter.formatValue(request_headers, response_headers, response_trailers,
                                      stream_info, body),
                ProtoEq(expected_val));
  }
  {
    DynamicMetadataFormatter formatter("com.test", {"test_key"}, absl::optional<size_t>());
    EXPECT_EQ("test_value", formatter.format(request_headers, response_headers, response_trailers,
                                             stream_info, body));
    EXPECT_THAT(formatter.formatValue(request_headers, response_headers, response_trailers,
                                      stream_info, body),
                ProtoEq(ValueUtil::stringValue("test_value")));
  }
  // Disable string value unquoting and expect the same result as above but quoted.
  {
    TestScopedRuntime scoped_runtime;
    Runtime::LoaderSingleton::getExisting()->mergeValues(
        {{"envoy.reloadable_features.unquote_log_string_values", "false"}});
    DynamicMetadataFormatter formatter("com.test", {"test_key"}, absl::optional<size_t>());
    EXPECT_EQ("\"test_value\"", formatter.format(request_headers, response_headers,
                                                 response_trailers, stream_info, body));
    EXPECT_THAT(formatter.formatValue(request_headers, response_headers, response_trailers,
                                      stream_info, body),
                ProtoEq(ValueUtil::stringValue("test_value")));
  }
  {
    DynamicMetadataFormatter formatter("com.test", {"test_obj"}, absl::optional<size_t>());
    EXPECT_EQ(
        "{\"inner_key\":\"inner_value\"}",
        formatter.format(request_headers, response_headers, response_trailers, stream_info, body));

    ProtobufWkt::Value expected_val;
    (*expected_val.mutable_struct_value()->mutable_fields())["inner_key"] =
        ValueUtil::stringValue("inner_value");
    EXPECT_THAT(formatter.formatValue(request_headers, response_headers, response_trailers,
                                      stream_info, body),
                ProtoEq(expected_val));
  }
  {
    DynamicMetadataFormatter formatter("com.test", {"test_obj", "inner_key"},
                                       absl::optional<size_t>());
    EXPECT_EQ("inner_value", formatter.format(request_headers, response_headers, response_trailers,
                                              stream_info, body));
    EXPECT_THAT(formatter.formatValue(request_headers, response_headers, response_trailers,
                                      stream_info, body),
                ProtoEq(ValueUtil::stringValue("inner_value")));
  }

  // not found cases
  {
    DynamicMetadataFormatter formatter("com.notfound", {}, absl::optional<size_t>());
    EXPECT_EQ(absl::nullopt, formatter.format(request_headers, response_headers, response_trailers,
                                              stream_info, body));
    EXPECT_THAT(formatter.formatValue(request_headers, response_headers, response_trailers,
                                      stream_info, body),
                ProtoEq(ValueUtil::nullValue()));
  }
  {
    DynamicMetadataFormatter formatter("com.test", {"notfound"}, absl::optional<size_t>());
    EXPECT_EQ(absl::nullopt, formatter.format(request_headers, response_headers, response_trailers,
                                              stream_info, body));
    EXPECT_THAT(formatter.formatValue(request_headers, response_headers, response_trailers,
                                      stream_info, body),
                ProtoEq(ValueUtil::nullValue()));
  }
  {
    DynamicMetadataFormatter formatter("com.test", {"test_obj", "notfound"},
                                       absl::optional<size_t>());
    EXPECT_EQ(absl::nullopt, formatter.format(request_headers, response_headers, response_trailers,
                                              stream_info, body));
    EXPECT_THAT(formatter.formatValue(request_headers, response_headers, response_trailers,
                                      stream_info, body),
                ProtoEq(ValueUtil::nullValue()));
  }

  // size limit
  {
    DynamicMetadataFormatter formatter("com.test", {"test_key"}, absl::optional<size_t>(5));
    EXPECT_EQ("test_", formatter.format(request_headers, response_headers, response_trailers,
                                        stream_info, body));

    // N.B. Does not truncate.
    EXPECT_THAT(formatter.formatValue(request_headers, response_headers, response_trailers,
                                      stream_info, body),
                ProtoEq(ValueUtil::stringValue("test_value")));
  }
}

TEST(SubstitutionFormatterTest, FilterStateFormatter) {
  Http::TestRequestHeaderMapImpl request_headers;
  Http::TestResponseHeaderMapImpl response_headers;
  Http::TestResponseTrailerMapImpl response_trailers;
  StreamInfo::MockStreamInfo stream_info;
  std::string body;

  stream_info.filter_state_->setData("key",
                                     std::make_unique<Router::StringAccessorImpl>("test_value"),
                                     StreamInfo::FilterState::StateType::ReadOnly);
  stream_info.filter_state_->setData("key-struct",
                                     std::make_unique<TestSerializedStructFilterState>(),
                                     StreamInfo::FilterState::StateType::ReadOnly);
  stream_info.filter_state_->setData("key-no-serialization",
                                     std::make_unique<StreamInfo::FilterState::Object>(),
                                     StreamInfo::FilterState::StateType::ReadOnly);

  stream_info.filter_state_->setData(
      "key-serialization-error",
      std::make_unique<TestSerializedStructFilterState>(std::chrono::seconds(-281474976710656)),
      StreamInfo::FilterState::StateType::ReadOnly);
  stream_info.filter_state_->setData(
      "test_key", std::make_unique<TestSerializedStringFilterState>("test_value"),
      StreamInfo::FilterState::StateType::ReadOnly);
  EXPECT_CALL(Const(stream_info), filterState()).Times(testing::AtLeast(1));

  {
    FilterStateFormatter formatter("key", absl::optional<size_t>(), false);

    EXPECT_EQ("\"test_value\"", formatter.format(request_headers, response_headers,
                                                 response_trailers, stream_info, body));
    EXPECT_THAT(formatter.formatValue(request_headers, response_headers, response_trailers,
                                      stream_info, body),
                ProtoEq(ValueUtil::stringValue("test_value")));
  }
  {
    FilterStateFormatter formatter("key-struct", absl::optional<size_t>(), false);

    EXPECT_EQ(
        "{\"inner_key\":\"inner_value\"}",
        formatter.format(request_headers, response_headers, response_trailers, stream_info, body));

    ProtobufWkt::Value expected;
    (*expected.mutable_struct_value()->mutable_fields())["inner_key"] =
        ValueUtil::stringValue("inner_value");

    EXPECT_THAT(formatter.formatValue(request_headers, response_headers, response_trailers,
                                      stream_info, body),
                ProtoEq(expected));
  }

  // not found case
  {
    FilterStateFormatter formatter("key-not-found", absl::optional<size_t>(), false);

    EXPECT_EQ(absl::nullopt, formatter.format(request_headers, response_headers, response_trailers,
                                              stream_info, body));
    EXPECT_THAT(formatter.formatValue(request_headers, response_headers, response_trailers,
                                      stream_info, body),
                ProtoEq(ValueUtil::nullValue()));
  }

  // no serialization case
  {
    FilterStateFormatter formatter("key-no-serialization", absl::optional<size_t>(), false);

    EXPECT_EQ(absl::nullopt, formatter.format(request_headers, response_headers, response_trailers,
                                              stream_info, body));
    EXPECT_THAT(formatter.formatValue(request_headers, response_headers, response_trailers,
                                      stream_info, body),
                ProtoEq(ValueUtil::nullValue()));
  }

  // serialization error case
  {
    FilterStateFormatter formatter("key-serialization-error", absl::optional<size_t>(), false);

    EXPECT_EQ(absl::nullopt, formatter.format(request_headers, response_headers, response_trailers,
                                              stream_info, body));
    EXPECT_THAT(formatter.formatValue(request_headers, response_headers, response_trailers,
                                      stream_info, body),
                ProtoEq(ValueUtil::nullValue()));
  }

  // size limit
  {
    FilterStateFormatter formatter("key", absl::optional<size_t>(5), false);

    EXPECT_EQ("\"test", formatter.format(request_headers, response_headers, response_trailers,
                                         stream_info, body));

    // N.B. Does not truncate.
    EXPECT_THAT(formatter.formatValue(request_headers, response_headers, response_trailers,
                                      stream_info, body),
                ProtoEq(ValueUtil::stringValue("test_value")));
  }

  // serializeAsString case
  {
    FilterStateFormatter formatter("test_key", absl::optional<size_t>(), true);

    EXPECT_EQ("test_value By PLAIN", formatter.format(request_headers, response_headers,
                                                      response_trailers, stream_info, body));
  }

  // size limit for serializeAsString
  {
    FilterStateFormatter formatter("test_key", absl::optional<size_t>(10), true);

    EXPECT_EQ("test_value", formatter.format(request_headers, response_headers, response_trailers,
                                             stream_info, body));
  }

  // no serialization case for serializeAsString
  {
    FilterStateFormatter formatter("key-no-serialization", absl::optional<size_t>(), true);

    EXPECT_EQ(absl::nullopt, formatter.format(request_headers, response_headers, response_trailers,
                                              stream_info, body));
    EXPECT_THAT(formatter.formatValue(request_headers, response_headers, response_trailers,
                                      stream_info, body),
                ProtoEq(ValueUtil::nullValue()));
  }
}

TEST(SubstitutionFormatterTest, DownstreamPeerCertVStartFormatter) {
  Http::TestRequestHeaderMapImpl request_headers{{":method", "GET"}, {":path", "/"}};
  Http::TestResponseHeaderMapImpl response_headers;
  Http::TestResponseTrailerMapImpl response_trailers;
  std::string body;

  // No downstreamSslConnection
  {
    NiceMock<StreamInfo::MockStreamInfo> stream_info;
    stream_info.downstream_connection_info_provider_->setSslConnection(nullptr);
    DownstreamPeerCertVStartFormatter cert_start_formart("DOWNSTREAM_PEER_CERT_V_START(%Y/%m/%d)");
    EXPECT_EQ(absl::nullopt, cert_start_formart.format(request_headers, response_headers,
                                                       response_trailers, stream_info, body));
    EXPECT_THAT(cert_start_formart.formatValue(request_headers, response_headers, response_trailers,
                                               stream_info, body),
                ProtoEq(ValueUtil::nullValue()));
  }
  // No validFromPeerCertificate
  {
    NiceMock<StreamInfo::MockStreamInfo> stream_info;
    DownstreamPeerCertVStartFormatter cert_start_formart("DOWNSTREAM_PEER_CERT_V_START(%Y/%m/%d)");
    auto connection_info = std::make_shared<Ssl::MockConnectionInfo>();
    EXPECT_CALL(*connection_info, validFromPeerCertificate()).WillRepeatedly(Return(absl::nullopt));
    stream_info.downstream_connection_info_provider_->setSslConnection(connection_info);
    EXPECT_EQ(absl::nullopt, cert_start_formart.format(request_headers, response_headers,
                                                       response_trailers, stream_info, body));
    EXPECT_THAT(cert_start_formart.formatValue(request_headers, response_headers, response_trailers,
                                               stream_info, body),
                ProtoEq(ValueUtil::nullValue()));
  }
  // Default format string
  {
    NiceMock<StreamInfo::MockStreamInfo> stream_info;
    DownstreamPeerCertVStartFormatter cert_start_format("DOWNSTREAM_PEER_CERT_V_START");
    auto connection_info = std::make_shared<Ssl::MockConnectionInfo>();
    time_t test_epoch = 1522280158;
    SystemTime time = std::chrono::system_clock::from_time_t(test_epoch);
    EXPECT_CALL(*connection_info, validFromPeerCertificate()).WillRepeatedly(Return(time));
    stream_info.downstream_connection_info_provider_->setSslConnection(connection_info);
    EXPECT_EQ(AccessLogDateTimeFormatter::fromTime(time),
              cert_start_format.format(request_headers, response_headers, response_trailers,
                                       stream_info, body));
  }
  // Custom format string
  {
    NiceMock<StreamInfo::MockStreamInfo> stream_info;
    DownstreamPeerCertVStartFormatter cert_start_format(
        "DOWNSTREAM_PEER_CERT_V_START(%b %e %H:%M:%S %Y %Z)");
    auto connection_info = std::make_shared<Ssl::MockConnectionInfo>();
    time_t test_epoch = 1522280158;
    SystemTime time = std::chrono::system_clock::from_time_t(test_epoch);
    EXPECT_CALL(*connection_info, validFromPeerCertificate()).WillRepeatedly(Return(time));
    stream_info.downstream_connection_info_provider_->setSslConnection(connection_info);
    EXPECT_EQ("Mar 28 23:35:58 2018 UTC",
              cert_start_format.format(request_headers, response_headers, response_trailers,
                                       stream_info, body));
  }
}

TEST(SubstitutionFormatterTest, DownstreamPeerCertVEndFormatter) {
  Http::TestRequestHeaderMapImpl request_headers{{":method", "GET"}, {":path", "/"}};
  Http::TestResponseHeaderMapImpl response_headers;
  Http::TestResponseTrailerMapImpl response_trailers;
  std::string body;

  // No downstreamSslConnection
  {
    NiceMock<StreamInfo::MockStreamInfo> stream_info;
    stream_info.downstream_connection_info_provider_->setSslConnection(nullptr);
    DownstreamPeerCertVEndFormatter cert_end_format("DOWNSTREAM_PEER_CERT_V_END(%Y/%m/%d)");
    EXPECT_EQ(absl::nullopt, cert_end_format.format(request_headers, response_headers,
                                                    response_trailers, stream_info, body));
    EXPECT_THAT(cert_end_format.formatValue(request_headers, response_headers, response_trailers,
                                            stream_info, body),
                ProtoEq(ValueUtil::nullValue()));
  }
  // No expirationPeerCertificate
  {
    NiceMock<StreamInfo::MockStreamInfo> stream_info;
    DownstreamPeerCertVEndFormatter cert_end_format("DOWNSTREAM_PEER_CERT_V_END(%Y/%m/%d)");
    auto connection_info = std::make_shared<Ssl::MockConnectionInfo>();
    EXPECT_CALL(*connection_info, expirationPeerCertificate())
        .WillRepeatedly(Return(absl::nullopt));
    stream_info.downstream_connection_info_provider_->setSslConnection(connection_info);
    EXPECT_EQ(absl::nullopt, cert_end_format.format(request_headers, response_headers,
                                                    response_trailers, stream_info, body));
    EXPECT_THAT(cert_end_format.formatValue(request_headers, response_headers, response_trailers,
                                            stream_info, body),
                ProtoEq(ValueUtil::nullValue()));
  }
  // Default format string
  {
    NiceMock<StreamInfo::MockStreamInfo> stream_info;
    DownstreamPeerCertVEndFormatter cert_end_format("DOWNSTREAM_PEER_CERT_V_END");
    auto connection_info = std::make_shared<Ssl::MockConnectionInfo>();
    time_t test_epoch = 1522280158;
    SystemTime time = std::chrono::system_clock::from_time_t(test_epoch);
    EXPECT_CALL(*connection_info, expirationPeerCertificate()).WillRepeatedly(Return(time));
    stream_info.downstream_connection_info_provider_->setSslConnection(connection_info);
    EXPECT_EQ(AccessLogDateTimeFormatter::fromTime(time),
              cert_end_format.format(request_headers, response_headers, response_trailers,
                                     stream_info, body));
  }
  // Custom format string
  {
    NiceMock<StreamInfo::MockStreamInfo> stream_info;
    DownstreamPeerCertVEndFormatter cert_end_format(
        "DOWNSTREAM_PEER_CERT_V_END(%b %e %H:%M:%S %Y %Z)");
    auto connection_info = std::make_shared<Ssl::MockConnectionInfo>();
    time_t test_epoch = 1522280158;
    SystemTime time = std::chrono::system_clock::from_time_t(test_epoch);
    EXPECT_CALL(*connection_info, expirationPeerCertificate()).WillRepeatedly(Return(time));
    stream_info.downstream_connection_info_provider_->setSslConnection(connection_info);
    EXPECT_EQ("Mar 28 23:35:58 2018 UTC",
              cert_end_format.format(request_headers, response_headers, response_trailers,
                                     stream_info, body));
  }
}

TEST(SubstitutionFormatterTest, StartTimeFormatter) {
  NiceMock<StreamInfo::MockStreamInfo> stream_info;
  Http::TestRequestHeaderMapImpl request_headers{{":method", "GET"}, {":path", "/"}};
  Http::TestResponseHeaderMapImpl response_headers;
  Http::TestResponseTrailerMapImpl response_trailers;
  std::string body;

  {
    StartTimeFormatter start_time_format("START_TIME(%Y/%m/%d)");
    time_t test_epoch = 1522280158;
    SystemTime time = std::chrono::system_clock::from_time_t(test_epoch);
    EXPECT_CALL(stream_info, startTime()).WillRepeatedly(Return(time));
    EXPECT_EQ("2018/03/28", start_time_format.format(request_headers, response_headers,
                                                     response_trailers, stream_info, body));
    EXPECT_THAT(start_time_format.formatValue(request_headers, response_headers, response_trailers,
                                              stream_info, body),
                ProtoEq(ValueUtil::stringValue("2018/03/28")));
  }

  {
    StartTimeFormatter start_time_format("START_TIME");
    SystemTime time;
    EXPECT_CALL(stream_info, startTime()).WillRepeatedly(Return(time));
    EXPECT_EQ(AccessLogDateTimeFormatter::fromTime(time),
              start_time_format.format(request_headers, response_headers, response_trailers,
                                       stream_info, body));
    EXPECT_THAT(start_time_format.formatValue(request_headers, response_headers, response_trailers,
                                              stream_info, body),
                ProtoEq(ValueUtil::stringValue(AccessLogDateTimeFormatter::fromTime(time))));
  }
}

TEST(SubstitutionFormatterTest, GrpcStatusFormatterTest) {
  GrpcStatusFormatter formatter("grpc-status", "", absl::optional<size_t>());
  NiceMock<StreamInfo::MockStreamInfo> stream_info;
  Http::TestRequestHeaderMapImpl request_header;
  Http::TestResponseHeaderMapImpl response_header;
  Http::TestResponseTrailerMapImpl response_trailer;
  std::string body;

  std::array<std::string, 17> grpc_statuses{
      "OK",       "Canceled",       "Unknown",          "InvalidArgument",   "DeadlineExceeded",
      "NotFound", "AlreadyExists",  "PermissionDenied", "ResourceExhausted", "FailedPrecondition",
      "Aborted",  "OutOfRange",     "Unimplemented",    "Internal",          "Unavailable",
      "DataLoss", "Unauthenticated"};
  for (size_t i = 0; i < grpc_statuses.size(); ++i) {
    response_trailer = Http::TestResponseTrailerMapImpl{{"grpc-status", std::to_string(i)}};
    EXPECT_EQ(grpc_statuses[i], formatter.format(request_header, response_header, response_trailer,
                                                 stream_info, body));
    EXPECT_THAT(
        formatter.formatValue(request_header, response_header, response_trailer, stream_info, body),
        ProtoEq(ValueUtil::stringValue(grpc_statuses[i])));
  }
  {
    response_trailer = Http::TestResponseTrailerMapImpl{{"not-a-grpc-status", "13"}};
    EXPECT_EQ(absl::nullopt, formatter.format(request_header, response_header, response_trailer,
                                              stream_info, body));
    EXPECT_THAT(
        formatter.formatValue(request_header, response_header, response_trailer, stream_info, body),
        ProtoEq(ValueUtil::nullValue()));
  }
  {
    response_trailer = Http::TestResponseTrailerMapImpl{{"grpc-status", "-1"}};
    EXPECT_EQ("-1", formatter.format(request_header, response_header, response_trailer, stream_info,
                                     body));
    EXPECT_THAT(
        formatter.formatValue(request_header, response_header, response_trailer, stream_info, body),
        ProtoEq(ValueUtil::stringValue("-1")));
    response_trailer = Http::TestResponseTrailerMapImpl{{"grpc-status", "42738"}};
    EXPECT_EQ("42738", formatter.format(request_header, response_header, response_trailer,
                                        stream_info, body));
    EXPECT_THAT(
        formatter.formatValue(request_header, response_header, response_trailer, stream_info, body),
        ProtoEq(ValueUtil::stringValue("42738")));
    response_trailer.clear();
  }
  {
    response_header = Http::TestResponseHeaderMapImpl{{"grpc-status", "-1"}};
    EXPECT_EQ("-1", formatter.format(request_header, response_header, response_trailer, stream_info,
                                     body));
    EXPECT_THAT(
        formatter.formatValue(request_header, response_header, response_trailer, stream_info, body),
        ProtoEq(ValueUtil::stringValue("-1")));
    response_header = Http::TestResponseHeaderMapImpl{{"grpc-status", "42738"}};
    EXPECT_EQ("42738", formatter.format(request_header, response_header, response_trailer,
                                        stream_info, body));
    EXPECT_THAT(
        formatter.formatValue(request_header, response_header, response_trailer, stream_info, body),
        ProtoEq(ValueUtil::stringValue("42738")));
    response_header.clear();
  }
}

void verifyStructOutput(ProtobufWkt::Struct output,
                        absl::node_hash_map<std::string, std::string> expected_map) {
  for (const auto& pair : expected_map) {
    EXPECT_EQ(output.fields().at(pair.first).string_value(), pair.second);
  }
}

TEST(SubstitutionFormatterTest, StructFormatterPlainStringTest) {
  StreamInfo::MockStreamInfo stream_info;
  Http::TestRequestHeaderMapImpl request_header;
  Http::TestResponseHeaderMapImpl response_header;
  Http::TestResponseTrailerMapImpl response_trailer;
  std::string body;

  envoy::config::core::v3::Metadata metadata;
  populateMetadataTestData(metadata);
  absl::optional<Http::Protocol> protocol = Http::Protocol::Http11;
  EXPECT_CALL(stream_info, protocol()).WillRepeatedly(Return(protocol));

  absl::node_hash_map<std::string, std::string> expected_json_map = {
      {"plain_string", "plain_string_value"}};

  ProtobufWkt::Struct key_mapping;
  TestUtility::loadFromYaml(R"EOF(
    plain_string: plain_string_value
  )EOF",
                            key_mapping);
  StructFormatter formatter(key_mapping, false, false);

  verifyStructOutput(
      formatter.format(request_header, response_header, response_trailer, stream_info, body),
      expected_json_map);
}

TEST(SubstitutionFormatterTest, StructFormatterTypesTest) {
  StreamInfo::MockStreamInfo stream_info;
  Http::TestRequestHeaderMapImpl request_header;
  Http::TestResponseHeaderMapImpl response_header;
  Http::TestResponseTrailerMapImpl response_trailer;
  std::string body;

  envoy::config::core::v3::Metadata metadata;
  populateMetadataTestData(metadata);
  absl::optional<Http::Protocol> protocol = Http::Protocol::Http11;
  EXPECT_CALL(stream_info, protocol()).WillRepeatedly(Return(protocol));

  ProtobufWkt::Struct key_mapping;
  TestUtility::loadFromYaml(R"EOF(
    string_type: plain_string_value
    struct_type:
      plain_string: plain_string_value
      protocol: '%PROTOCOL%'
    list_type:
      - plain_string_value
      - '%PROTOCOL%'
  )EOF",
                            key_mapping);
  StructFormatter formatter(key_mapping, false, false);

  const ProtobufWkt::Struct expected = TestUtility::jsonToStruct(R"EOF({
    "string_type": "plain_string_value",
    "struct_type": {
      "plain_string": "plain_string_value",
      "protocol": "HTTP/1.1"
    },
    "list_type": [
      "plain_string_value",
      "HTTP/1.1"
    ]
  })EOF");
  const ProtobufWkt::Struct out_struct =
      formatter.format(request_header, response_header, response_trailer, stream_info, body);
  EXPECT_TRUE(TestUtility::protoEqual(out_struct, expected));
}

// Test that nested values are formatted properly, including inter-type nesting.
TEST(SubstitutionFormatterTest, StructFormatterNestedObjectsTest) {
  StreamInfo::MockStreamInfo stream_info;
  Http::TestRequestHeaderMapImpl request_header;
  Http::TestResponseHeaderMapImpl response_header;
  Http::TestResponseTrailerMapImpl response_trailer;
  std::string body;

  envoy::config::core::v3::Metadata metadata;
  populateMetadataTestData(metadata);
  absl::optional<Http::Protocol> protocol = Http::Protocol::Http11;
  EXPECT_CALL(stream_info, protocol()).WillRepeatedly(Return(protocol));

  ProtobufWkt::Struct key_mapping;
  // For both struct and list, we test 3 nesting levels of all types (string, struct and list).
  TestUtility::loadFromYaml(R"EOF(
    struct:
      struct_string: plain_string_value
      struct_protocol: '%PROTOCOL%'
      struct_struct:
        struct_struct_string: plain_string_value
        struct_struct_protocol: '%PROTOCOL%'
        struct_struct_struct:
          struct_struct_struct_string: plain_string_value
          struct_struct_struct_protocol: '%PROTOCOL%'
        struct_struct_list:
          - struct_struct_list_string
          - '%PROTOCOL%'
      struct_list:
        - struct_list_string
        - '%PROTOCOL%'
        # struct_list_struct
        - struct_list_struct_string: plain_string_value
          struct_list_struct_protocol: '%PROTOCOL%'
        # struct_list_list
        - - struct_list_list_string
          - '%PROTOCOL%'
    list:
      - list_string
      - '%PROTOCOL%'
      # list_struct
      - list_struct_string: plain_string_value
        list_struct_protocol: '%PROTOCOL%'
        list_struct_struct:
          list_struct_struct_string: plain_string_value
          list_struct_struct_protocol: '%PROTOCOL%'
        list_struct_list:
          - list_struct_list_string
          - '%PROTOCOL%'
      # list_list
      - - list_list_string
        - '%PROTOCOL%'
        # list_list_struct
        - list_list_struct_string: plain_string_value
          list_list_struct_protocol: '%PROTOCOL%'
        # list_list_list
        - - list_list_list_string
          - '%PROTOCOL%'
  )EOF",
                            key_mapping);
  StructFormatter formatter(key_mapping, false, false);
  const ProtobufWkt::Struct expected = TestUtility::jsonToStruct(R"EOF({
    "struct": {
      "struct_string": "plain_string_value",
      "struct_protocol": "HTTP/1.1",
      "struct_struct": {
        "struct_struct_string": "plain_string_value",
        "struct_struct_protocol": "HTTP/1.1",
        "struct_struct_struct": {
          "struct_struct_struct_string": "plain_string_value",
          "struct_struct_struct_protocol": "HTTP/1.1",
        },
        "struct_struct_list": [
          "struct_struct_list_string",
          "HTTP/1.1",
        ],
      },
      "struct_list": [
        "struct_list_string",
        "HTTP/1.1",
        {
          "struct_list_struct_string": "plain_string_value",
          "struct_list_struct_protocol": "HTTP/1.1",
        },
        [
          "struct_list_list_string",
          "HTTP/1.1",
        ],
      ],
    },
    "list": [
      "list_string",
      "HTTP/1.1",
      {
        "list_struct_string": "plain_string_value",
        "list_struct_protocol": "HTTP/1.1",
        "list_struct_struct": {
          "list_struct_struct_string": "plain_string_value",
          "list_struct_struct_protocol": "HTTP/1.1",
        },
        "list_struct_list": [
          "list_struct_list_string",
          "HTTP/1.1",
        ]
      },
      [
        "list_list_string",
        "HTTP/1.1",
        {
          "list_list_struct_string": "plain_string_value",
          "list_list_struct_protocol": "HTTP/1.1",
        },
        [
          "list_list_list_string",
          "HTTP/1.1",
        ],
      ],
    ],
  })EOF");
  const ProtobufWkt::Struct out_struct =
      formatter.format(request_header, response_header, response_trailer, stream_info, body);
  EXPECT_TRUE(TestUtility::protoEqual(out_struct, expected));
}

TEST(SubstitutionFormatterTest, StructFormatterSingleOperatorTest) {
  StreamInfo::MockStreamInfo stream_info;
  Http::TestRequestHeaderMapImpl request_header;
  Http::TestResponseHeaderMapImpl response_header;
  Http::TestResponseTrailerMapImpl response_trailer;
  std::string body;

  envoy::config::core::v3::Metadata metadata;
  populateMetadataTestData(metadata);
  absl::optional<Http::Protocol> protocol = Http::Protocol::Http11;
  EXPECT_CALL(stream_info, protocol()).WillRepeatedly(Return(protocol));

  absl::node_hash_map<std::string, std::string> expected_json_map = {{"protocol", "HTTP/1.1"}};

  ProtobufWkt::Struct key_mapping;
  TestUtility::loadFromYaml(R"EOF(
    protocol: '%PROTOCOL%'
  )EOF",
                            key_mapping);
  StructFormatter formatter(key_mapping, false, false);

  verifyStructOutput(
      formatter.format(request_header, response_header, response_trailer, stream_info, body),
      expected_json_map);
}

TEST(SubstitutionFormatterTest, EmptyStructFormatterTest) {
  StreamInfo::MockStreamInfo stream_info;
  Http::TestRequestHeaderMapImpl request_header;
  Http::TestResponseHeaderMapImpl response_header;
  Http::TestResponseTrailerMapImpl response_trailer;
  std::string body;

  envoy::config::core::v3::Metadata metadata;
  populateMetadataTestData(metadata);
  absl::optional<Http::Protocol> protocol = Http::Protocol::Http11;
  EXPECT_CALL(stream_info, protocol()).WillRepeatedly(Return(protocol));

  absl::node_hash_map<std::string, std::string> expected_json_map = {{"protocol", ""}};

  ProtobufWkt::Struct key_mapping;
  TestUtility::loadFromYaml(R"EOF(
    protocol: ''
  )EOF",
                            key_mapping);
  StructFormatter formatter(key_mapping, false, false);

  verifyStructOutput(
      formatter.format(request_header, response_header, response_trailer, stream_info, body),
      expected_json_map);
}

TEST(SubstitutionFormatterTest, StructFormatterNonExistentHeaderTest) {
  StreamInfo::MockStreamInfo stream_info;
  Http::TestRequestHeaderMapImpl request_header{{"some_request_header", "SOME_REQUEST_HEADER"}};
  Http::TestResponseHeaderMapImpl response_header{{"some_response_header", "SOME_RESPONSE_HEADER"}};
  Http::TestResponseTrailerMapImpl response_trailer;
  std::string body;

  absl::node_hash_map<std::string, std::string> expected_json_map = {
      {"protocol", "HTTP/1.1"},
      {"some_request_header", "SOME_REQUEST_HEADER"},
      {"nonexistent_response_header", "-"},
      {"some_response_header", "SOME_RESPONSE_HEADER"}};

  ProtobufWkt::Struct key_mapping;
  TestUtility::loadFromYaml(R"EOF(
    protocol: '%PROTOCOL%'
    some_request_header: '%REQ(some_request_header)%'
    nonexistent_response_header: '%RESP(nonexistent_response_header)%'
    some_response_header: '%RESP(some_response_header)%'
  )EOF",
                            key_mapping);
  StructFormatter formatter(key_mapping, false, false);

  absl::optional<Http::Protocol> protocol = Http::Protocol::Http11;
  EXPECT_CALL(stream_info, protocol()).WillRepeatedly(Return(protocol));

  verifyStructOutput(
      formatter.format(request_header, response_header, response_trailer, stream_info, body),
      expected_json_map);
}

TEST(SubstitutionFormatterTest, StructFormatterAlternateHeaderTest) {
  StreamInfo::MockStreamInfo stream_info;
  Http::TestRequestHeaderMapImpl request_header{
      {"request_present_header", "REQUEST_PRESENT_HEADER"}};
  Http::TestResponseHeaderMapImpl response_header{
      {"response_present_header", "RESPONSE_PRESENT_HEADER"}};
  Http::TestResponseTrailerMapImpl response_trailer;
  std::string body;

  absl::node_hash_map<std::string, std::string> expected_json_map = {
      {"request_present_header_or_request_absent_header", "REQUEST_PRESENT_HEADER"},
      {"request_absent_header_or_request_present_header", "REQUEST_PRESENT_HEADER"},
      {"response_absent_header_or_response_absent_header", "RESPONSE_PRESENT_HEADER"},
      {"response_present_header_or_response_absent_header", "RESPONSE_PRESENT_HEADER"}};

  ProtobufWkt::Struct key_mapping;
  TestUtility::loadFromYaml(R"EOF(
    request_present_header_or_request_absent_header:
    '%REQ(request_present_header?request_absent_header)%'
    request_absent_header_or_request_present_header:
    '%REQ(request_absent_header?request_present_header)%'
    response_absent_header_or_response_absent_header:
    '%RESP(response_absent_header?response_present_header)%'
    response_present_header_or_response_absent_header:
    '%RESP(response_present_header?response_absent_header)%'
  )EOF",
                            key_mapping);
  StructFormatter formatter(key_mapping, false, false);

  absl::optional<Http::Protocol> protocol = Http::Protocol::Http11;
  EXPECT_CALL(stream_info, protocol()).WillRepeatedly(Return(protocol));

  verifyStructOutput(
      formatter.format(request_header, response_header, response_trailer, stream_info, body),
      expected_json_map);
}

TEST(SubstitutionFormatterTest, StructFormatterDynamicMetadataTest) {
  StreamInfo::MockStreamInfo stream_info;
  Http::TestRequestHeaderMapImpl request_header{{"first", "GET"}, {":path", "/"}};
  Http::TestResponseHeaderMapImpl response_header{{"second", "PUT"}, {"test", "test"}};
  Http::TestResponseTrailerMapImpl response_trailer{{"third", "POST"}, {"test-2", "test-2"}};
  std::string body;

  envoy::config::core::v3::Metadata metadata;
  populateMetadataTestData(metadata);
  EXPECT_CALL(stream_info, dynamicMetadata()).WillRepeatedly(ReturnRef(metadata));
  EXPECT_CALL(Const(stream_info), dynamicMetadata()).WillRepeatedly(ReturnRef(metadata));

  absl::node_hash_map<std::string, std::string> expected_json_map = {
      {"test_key", "test_value"},
      {"test_obj", "{\"inner_key\":\"inner_value\"}"},
      {"test_obj.inner_key", "inner_value"}};

  ProtobufWkt::Struct key_mapping;
  TestUtility::loadFromYaml(R"EOF(
    test_key: '%DYNAMIC_METADATA(com.test:test_key)%'
    test_obj: '%DYNAMIC_METADATA(com.test:test_obj)%'
    test_obj.inner_key: '%DYNAMIC_METADATA(com.test:test_obj:inner_key)%'
  )EOF",
                            key_mapping);
  StructFormatter formatter(key_mapping, false, false);

  verifyStructOutput(
      formatter.format(request_header, response_header, response_trailer, stream_info, body),
      expected_json_map);
}

TEST(SubstitutionFormatterTest, StructFormatterTypedDynamicMetadataTest) {
  StreamInfo::MockStreamInfo stream_info;
  Http::TestRequestHeaderMapImpl request_header{{"first", "GET"}, {":path", "/"}};
  Http::TestResponseHeaderMapImpl response_header{{"second", "PUT"}, {"test", "test"}};
  Http::TestResponseTrailerMapImpl response_trailer{{"third", "POST"}, {"test-2", "test-2"}};
  std::string body;

  envoy::config::core::v3::Metadata metadata;
  populateMetadataTestData(metadata);
  EXPECT_CALL(stream_info, dynamicMetadata()).WillRepeatedly(ReturnRef(metadata));
  EXPECT_CALL(Const(stream_info), dynamicMetadata()).WillRepeatedly(ReturnRef(metadata));

  ProtobufWkt::Struct key_mapping;
  TestUtility::loadFromYaml(R"EOF(
    test_key: '%DYNAMIC_METADATA(com.test:test_key)%'
    test_obj: '%DYNAMIC_METADATA(com.test:test_obj)%'
    test_obj.inner_key: '%DYNAMIC_METADATA(com.test:test_obj:inner_key)%'
  )EOF",
                            key_mapping);
  StructFormatter formatter(key_mapping, true, false);

  ProtobufWkt::Struct output =
      formatter.format(request_header, response_header, response_trailer, stream_info, body);

  const auto& fields = output.fields();
  EXPECT_EQ("test_value", fields.at("test_key").string_value());
  EXPECT_EQ("inner_value", fields.at("test_obj.inner_key").string_value());
  EXPECT_EQ("inner_value",
            fields.at("test_obj").struct_value().fields().at("inner_key").string_value());
}

TEST(SubstitutionFormatterTest, StructFormatterClusterMetadataTest) {
  StreamInfo::MockStreamInfo stream_info;
  Http::TestRequestHeaderMapImpl request_header{{"first", "GET"}, {":path", "/"}};
  Http::TestResponseHeaderMapImpl response_header{{"second", "PUT"}, {"test", "test"}};
  Http::TestResponseTrailerMapImpl response_trailer{{"third", "POST"}, {"test-2", "test-2"}};
  std::string body;

  envoy::config::core::v3::Metadata metadata;
  populateMetadataTestData(metadata);
  absl::optional<std::shared_ptr<NiceMock<Upstream::MockClusterInfo>>> cluster =
      std::make_shared<NiceMock<Upstream::MockClusterInfo>>();
  EXPECT_CALL(**cluster, metadata()).WillRepeatedly(ReturnRef(metadata));
  EXPECT_CALL(stream_info, upstreamClusterInfo()).WillRepeatedly(ReturnPointee(cluster));
  EXPECT_CALL(Const(stream_info), upstreamClusterInfo()).WillRepeatedly(ReturnPointee(cluster));

  absl::node_hash_map<std::string, std::string> expected_json_map = {
      {"test_key", "test_value"},
      {"test_obj", "{\"inner_key\":\"inner_value\"}"},
      {"test_obj.inner_key", "inner_value"},
      {"test_obj.non_existing_key", "-"},
  };

  ProtobufWkt::Struct key_mapping;
  TestUtility::loadFromYaml(R"EOF(
    test_key: '%CLUSTER_METADATA(com.test:test_key)%'
    test_obj: '%CLUSTER_METADATA(com.test:test_obj)%'
    test_obj.inner_key: '%CLUSTER_METADATA(com.test:test_obj:inner_key)%'
    test_obj.non_existing_key: '%CLUSTER_METADATA(com.test:test_obj:non_existing_key)%'
  )EOF",
                            key_mapping);
  StructFormatter formatter(key_mapping, false, false);

  verifyStructOutput(
      formatter.format(request_header, response_header, response_trailer, stream_info, body),
      expected_json_map);
}

TEST(SubstitutionFormatterTest, StructFormatterTypedClusterMetadataTest) {
  StreamInfo::MockStreamInfo stream_info;
  Http::TestRequestHeaderMapImpl request_header{{"first", "GET"}, {":path", "/"}};
  Http::TestResponseHeaderMapImpl response_header{{"second", "PUT"}, {"test", "test"}};
  Http::TestResponseTrailerMapImpl response_trailer{{"third", "POST"}, {"test-2", "test-2"}};
  std::string body;

  envoy::config::core::v3::Metadata metadata;
  populateMetadataTestData(metadata);
  absl::optional<std::shared_ptr<NiceMock<Upstream::MockClusterInfo>>> cluster =
      std::make_shared<NiceMock<Upstream::MockClusterInfo>>();
  EXPECT_CALL(**cluster, metadata()).WillRepeatedly(ReturnRef(metadata));
  EXPECT_CALL(stream_info, upstreamClusterInfo()).WillRepeatedly(ReturnPointee(cluster));
  EXPECT_CALL(Const(stream_info), upstreamClusterInfo()).WillRepeatedly(ReturnPointee(cluster));

  ProtobufWkt::Struct key_mapping;
  TestUtility::loadFromYaml(R"EOF(
    test_key: '%CLUSTER_METADATA(com.test:test_key)%'
    test_obj: '%CLUSTER_METADATA(com.test:test_obj)%'
    test_obj.inner_key: '%CLUSTER_METADATA(com.test:test_obj:inner_key)%'
  )EOF",
                            key_mapping);
  StructFormatter formatter(key_mapping, true, false);

  ProtobufWkt::Struct output =
      formatter.format(request_header, response_header, response_trailer, stream_info, body);

  const auto& fields = output.fields();
  EXPECT_EQ("test_value", fields.at("test_key").string_value());
  EXPECT_EQ("inner_value", fields.at("test_obj.inner_key").string_value());
  EXPECT_EQ("inner_value",
            fields.at("test_obj").struct_value().fields().at("inner_key").string_value());
}

TEST(SubstitutionFormatterTest, StructFormatterClusterMetadataNoClusterInfoTest) {
  StreamInfo::MockStreamInfo stream_info;
  Http::TestRequestHeaderMapImpl request_header{{"first", "GET"}, {":path", "/"}};
  Http::TestResponseHeaderMapImpl response_header{{"second", "PUT"}, {"test", "test"}};
  Http::TestResponseTrailerMapImpl response_trailer{{"third", "POST"}, {"test-2", "test-2"}};
  std::string body;

  absl::node_hash_map<std::string, std::string> expected_json_map = {{"test_key", "-"}};

  ProtobufWkt::Struct key_mapping;
  TestUtility::loadFromYaml(R"EOF(
    test_key: '%CLUSTER_METADATA(com.test:test_key)%'
  )EOF",
                            key_mapping);
  StructFormatter formatter(key_mapping, false, false);

  // Empty optional (absl::nullopt)
  {
    EXPECT_CALL(Const(stream_info), upstreamClusterInfo()).WillOnce(Return(absl::nullopt));
    verifyStructOutput(
        formatter.format(request_header, response_header, response_trailer, stream_info, body),
        expected_json_map);
  }
  // Empty cluster info (nullptr)
  {
    EXPECT_CALL(Const(stream_info), upstreamClusterInfo()).WillOnce(Return(nullptr));
    verifyStructOutput(
        formatter.format(request_header, response_header, response_trailer, stream_info, body),
        expected_json_map);
  }
}

TEST(SubstitutionFormatterTest, StructFormatterFilterStateTest) {
  Http::TestRequestHeaderMapImpl request_headers;
  Http::TestResponseHeaderMapImpl response_headers;
  Http::TestResponseTrailerMapImpl response_trailers;
  StreamInfo::MockStreamInfo stream_info;
  std::string body;
  stream_info.filter_state_->setData("test_key",
                                     std::make_unique<Router::StringAccessorImpl>("test_value"),
                                     StreamInfo::FilterState::StateType::ReadOnly);
  stream_info.filter_state_->setData("test_obj",
                                     std::make_unique<TestSerializedStructFilterState>(),
                                     StreamInfo::FilterState::StateType::ReadOnly);
  EXPECT_CALL(Const(stream_info), filterState()).Times(testing::AtLeast(1));

  absl::node_hash_map<std::string, std::string> expected_json_map = {
      {"test_key", "\"test_value\""}, {"test_obj", "{\"inner_key\":\"inner_value\"}"}};

  ProtobufWkt::Struct key_mapping;
  TestUtility::loadFromYaml(R"EOF(
    test_key: '%FILTER_STATE(test_key)%'
    test_obj: '%FILTER_STATE(test_obj)%'
  )EOF",
                            key_mapping);
  StructFormatter formatter(key_mapping, false, false);

  verifyStructOutput(
      formatter.format(request_headers, response_headers, response_trailers, stream_info, body),
      expected_json_map);
}

TEST(SubstitutionFormatterTest, StructFormatterOmitEmptyTest) {
  Http::TestRequestHeaderMapImpl request_headers;
  Http::TestResponseHeaderMapImpl response_headers;
  Http::TestResponseTrailerMapImpl response_trailers;
  StreamInfo::MockStreamInfo stream_info;
  std::string body;

  EXPECT_CALL(Const(stream_info), filterState()).Times(testing::AtLeast(1));
  EXPECT_CALL(Const(stream_info), dynamicMetadata()).Times(testing::AtLeast(1));

  ProtobufWkt::Struct key_mapping;
  TestUtility::loadFromYaml(R"EOF(
      test_key_filter_state: '%FILTER_STATE(nonexistent_key)%'
      test_key_req: '%REQ(nonexistent_key)%'
      test_key_res: '%RESP(nonexistent_key)%'
      test_key_dynamic_metadata: '%DYNAMIC_METADATA(nonexistent_key)%'
    )EOF",
                            key_mapping);
  StructFormatter formatter(key_mapping, false, true);

  verifyStructOutput(
      formatter.format(request_headers, response_headers, response_trailers, stream_info, body),
      {});
}

TEST(SubstitutionFormatterTest, StructFormatterTypedFilterStateTest) {
  Http::TestRequestHeaderMapImpl request_headers;
  Http::TestResponseHeaderMapImpl response_headers;
  Http::TestResponseTrailerMapImpl response_trailers;
  StreamInfo::MockStreamInfo stream_info;
  std::string body;
  stream_info.filter_state_->setData("test_key",
                                     std::make_unique<Router::StringAccessorImpl>("test_value"),
                                     StreamInfo::FilterState::StateType::ReadOnly);
  stream_info.filter_state_->setData("test_obj",
                                     std::make_unique<TestSerializedStructFilterState>(),
                                     StreamInfo::FilterState::StateType::ReadOnly);
  EXPECT_CALL(Const(stream_info), filterState()).Times(testing::AtLeast(1));

  ProtobufWkt::Struct key_mapping;
  TestUtility::loadFromYaml(R"EOF(
    test_key: '%FILTER_STATE(test_key)%'
    test_obj: '%FILTER_STATE(test_obj)%'
  )EOF",
                            key_mapping);
  StructFormatter formatter(key_mapping, true, false);

  ProtobufWkt::Struct output =
      formatter.format(request_headers, response_headers, response_trailers, stream_info, body);

  const auto& fields = output.fields();
  EXPECT_EQ("test_value", fields.at("test_key").string_value());
  EXPECT_EQ("inner_value",
            fields.at("test_obj").struct_value().fields().at("inner_key").string_value());
}

// Test new specifier (PLAIN/TYPED) of FilterState. Ensure that after adding additional specifier,
// the FilterState can call the serializeAsProto or serializeAsString methods correctly.
TEST(SubstitutionFormatterTest, FilterStateSpeciferTest) {
  Http::TestRequestHeaderMapImpl request_headers;
  Http::TestResponseHeaderMapImpl response_headers;
  Http::TestResponseTrailerMapImpl response_trailers;
  StreamInfo::MockStreamInfo stream_info;
  std::string body;
  stream_info.filter_state_->setData(
      "test_key", std::make_unique<TestSerializedStringFilterState>("test_value"),
      StreamInfo::FilterState::StateType::ReadOnly);
  EXPECT_CALL(Const(stream_info), filterState()).Times(testing::AtLeast(1));

  absl::node_hash_map<std::string, std::string> expected_json_map = {
      {"test_key_plain", "test_value By PLAIN"},
      {"test_key_typed", "\"test_value By TYPED\""},
  };

  ProtobufWkt::Struct key_mapping;
  TestUtility::loadFromYaml(R"EOF(
    test_key_plain: '%FILTER_STATE(test_key:PLAIN)%'
    test_key_typed: '%FILTER_STATE(test_key:TYPED)%'
  )EOF",
                            key_mapping);
  StructFormatter formatter(key_mapping, false, false);

  verifyStructOutput(
      formatter.format(request_headers, response_headers, response_trailers, stream_info, body),
      expected_json_map);
}

// Test new specifier (PLAIN/TYPED) of FilterState and convert the output log string to proto
// and then verify the result.
TEST(SubstitutionFormatterTest, TypedFilterStateSpeciferTest) {
  Http::TestRequestHeaderMapImpl request_headers;
  Http::TestResponseHeaderMapImpl response_headers;
  Http::TestResponseTrailerMapImpl response_trailers;
  StreamInfo::MockStreamInfo stream_info;
  std::string body;
  stream_info.filter_state_->setData(
      "test_key", std::make_unique<TestSerializedStringFilterState>("test_value"),
      StreamInfo::FilterState::StateType::ReadOnly);
  EXPECT_CALL(Const(stream_info), filterState()).Times(testing::AtLeast(1));

  ProtobufWkt::Struct key_mapping;
  TestUtility::loadFromYaml(R"EOF(
    test_key_plain: '%FILTER_STATE(test_key:PLAIN)%'
    test_key_typed: '%FILTER_STATE(test_key:TYPED)%'
  )EOF",
                            key_mapping);
  StructFormatter formatter(key_mapping, true, false);

  ProtobufWkt::Struct output =
      formatter.format(request_headers, response_headers, response_trailers, stream_info, body);

  const auto& fields = output.fields();
  EXPECT_EQ("test_value By PLAIN", fields.at("test_key_plain").string_value());
  EXPECT_EQ("test_value By TYPED", fields.at("test_key_typed").string_value());
}

// Error specifier will cause an exception to be thrown.
TEST(SubstitutionFormatterTest, FilterStateErrorSpeciferTest) {
  Http::TestRequestHeaderMapImpl request_headers;
  Http::TestResponseHeaderMapImpl response_headers;
  Http::TestResponseTrailerMapImpl response_trailers;
  StreamInfo::MockStreamInfo stream_info;
  std::string body;
  stream_info.filter_state_->setData(
      "test_key", std::make_unique<TestSerializedStringFilterState>("test_value"),
      StreamInfo::FilterState::StateType::ReadOnly);

  // 'ABCDE' is error specifier.
  ProtobufWkt::Struct key_mapping;
  TestUtility::loadFromYaml(R"EOF(
    test_key_plain: '%FILTER_STATE(test_key:ABCDE)%'
    test_key_typed: '%FILTER_STATE(test_key:TYPED)%'
  )EOF",
                            key_mapping);
  EXPECT_THROW_WITH_MESSAGE(StructFormatter formatter(key_mapping, false, false), EnvoyException,
                            "Invalid filter state serialize type, only support PLAIN/TYPED.");
}

TEST(SubstitutionFormatterTest, StructFormatterStartTimeTest) {
  StreamInfo::MockStreamInfo stream_info;
  Http::TestRequestHeaderMapImpl request_header;
  Http::TestResponseHeaderMapImpl response_header;
  Http::TestResponseTrailerMapImpl response_trailer;
  std::string body;

  time_t expected_time_in_epoch = 1522280158;
  SystemTime time = std::chrono::system_clock::from_time_t(expected_time_in_epoch);
  EXPECT_CALL(stream_info, startTime()).WillRepeatedly(Return(time));

  absl::node_hash_map<std::string, std::string> expected_json_map = {
      {"simple_date", "2018/03/28"},
      {"test_time", fmt::format("{}", expected_time_in_epoch)},
      {"bad_format", "bad_format"},
      {"default", "2018-03-28T23:35:58.000Z"},
      {"all_zeroes", "000000000.0.00.000"}};

  ProtobufWkt::Struct key_mapping;
  TestUtility::loadFromYaml(R"EOF(
    simple_date: '%START_TIME(%Y/%m/%d)%'
    test_time: '%START_TIME(%s)%'
    bad_format: '%START_TIME(bad_format)%'
    default: '%START_TIME%'
    all_zeroes: '%START_TIME(%f.%1f.%2f.%3f)%'
  )EOF",
                            key_mapping);
  StructFormatter formatter(key_mapping, false, false);

  verifyStructOutput(
      formatter.format(request_header, response_header, response_trailer, stream_info, body),
      expected_json_map);
}

TEST(SubstitutionFormatterTest, StructFormatterMultiTokenTest) {
  {
    StreamInfo::MockStreamInfo stream_info;
    Http::TestRequestHeaderMapImpl request_header{{"some_request_header", "SOME_REQUEST_HEADER"}};
    Http::TestResponseHeaderMapImpl response_header{
        {"some_response_header", "SOME_RESPONSE_HEADER"}};
    Http::TestResponseTrailerMapImpl response_trailer;
    std::string body;

    absl::node_hash_map<std::string, std::string> expected_json_map = {
        {"multi_token_field", "HTTP/1.1 plainstring SOME_REQUEST_HEADER SOME_RESPONSE_HEADER"}};

    ProtobufWkt::Struct key_mapping;
    TestUtility::loadFromYaml(R"EOF(
      multi_token_field: '%PROTOCOL% plainstring %REQ(some_request_header)%
      %RESP(some_response_header)%'
    )EOF",
                              key_mapping);
    for (const bool preserve_types : {false, true}) {
      StructFormatter formatter(key_mapping, preserve_types, false);

      absl::optional<Http::Protocol> protocol = Http::Protocol::Http11;
      EXPECT_CALL(stream_info, protocol()).WillRepeatedly(Return(protocol));

      verifyStructOutput(
          formatter.format(request_header, response_header, response_trailer, stream_info, body),
          expected_json_map);
    }
  }
}

TEST(SubstitutionFormatterTest, StructFormatterTypedTest) {
  Http::TestRequestHeaderMapImpl request_headers;
  Http::TestResponseHeaderMapImpl response_headers;
  Http::TestResponseTrailerMapImpl response_trailers;
  StreamInfo::MockStreamInfo stream_info;
  std::string body;
  EXPECT_CALL(Const(stream_info), lastDownstreamRxByteReceived())
      .WillRepeatedly(Return(std::chrono::nanoseconds(5000000)));

  ProtobufWkt::Value list;
  list.mutable_list_value()->add_values()->set_bool_value(true);
  list.mutable_list_value()->add_values()->set_string_value("two");
  list.mutable_list_value()->add_values()->set_number_value(3.14);

  ProtobufWkt::Struct s;
  (*s.mutable_fields())["list"] = list;

  stream_info.filter_state_->setData("test_obj",
                                     std::make_unique<TestSerializedStructFilterState>(s),
                                     StreamInfo::FilterState::StateType::ReadOnly);
  EXPECT_CALL(Const(stream_info), filterState()).Times(testing::AtLeast(1));

  ProtobufWkt::Struct key_mapping;
  TestUtility::loadFromYaml(R"EOF(
    request_duration: '%REQUEST_DURATION%'
    request_duration_multi: '%REQUEST_DURATION%ms'
    filter_state: '%FILTER_STATE(test_obj)%'
  )EOF",
                            key_mapping);
  StructFormatter formatter(key_mapping, true, false);

  ProtobufWkt::Struct output =
      formatter.format(request_headers, response_headers, response_trailers, stream_info, body);

  EXPECT_THAT(output.fields().at("request_duration"), ProtoEq(ValueUtil::numberValue(5.0)));
  EXPECT_THAT(output.fields().at("request_duration_multi"), ProtoEq(ValueUtil::stringValue("5ms")));

  ProtobufWkt::Value expected;
  expected.mutable_struct_value()->CopyFrom(s);
  EXPECT_THAT(output.fields().at("filter_state"), ProtoEq(expected));
}

TEST(SubstitutionFormatterTest, JsonFormatterTest) {
  StreamInfo::MockStreamInfo stream_info;
  Http::TestRequestHeaderMapImpl request_header;
  Http::TestResponseHeaderMapImpl response_header;
  Http::TestResponseTrailerMapImpl response_trailer;
  std::string body;

  envoy::config::core::v3::Metadata metadata;
  populateMetadataTestData(metadata);
  absl::optional<Http::Protocol> protocol = Http::Protocol::Http11;
  EXPECT_CALL(stream_info, protocol()).WillRepeatedly(Return(protocol));
  EXPECT_CALL(Const(stream_info), lastDownstreamRxByteReceived())
      .WillRepeatedly(Return(std::chrono::nanoseconds(5000000)));

  ProtobufWkt::Struct key_mapping;
  TestUtility::loadFromYaml(R"EOF(
    request_duration: '%REQUEST_DURATION%'
    nested_level:
      plain_string: plain_string_value
      protocol: '%PROTOCOL%'
  )EOF",
                            key_mapping);
  JsonFormatterImpl formatter(key_mapping, false, false);

  const std::string expected = R"EOF({
    "request_duration": "5",
    "nested_level": {
      "plain_string": "plain_string_value",
      "protocol": "HTTP/1.1"
    }
  })EOF";

  const std::string out_json =
      formatter.format(request_header, response_header, response_trailer, stream_info, body);
  EXPECT_TRUE(TestUtility::jsonStringEqual(out_json, expected));
}

TEST(SubstitutionFormatterTest, CompositeFormatterSuccess) {
  Http::TestRequestHeaderMapImpl request_header{{"first", "GET"}, {":path", "/"}};
  Http::TestResponseHeaderMapImpl response_header{{"second", "PUT"}, {"test", "test"}};
  Http::TestResponseTrailerMapImpl response_trailer{{"third", "POST"}, {"test-2", "test-2"}};
  std::string body;

  {
    NiceMock<StreamInfo::MockStreamInfo> stream_info;
    const std::string format = "{{%PROTOCOL%}}   %RESP(not exist)%++%RESP(test)% "
                               "%REQ(FIRST?SECOND)% %RESP(FIRST?SECOND)%"
                               "\t@%TRAILER(THIRD)%@\t%TRAILER(TEST?TEST-2)%[]";
    FormatterImpl formatter(format, false);

    absl::optional<Http::Protocol> protocol = Http::Protocol::Http11;
    EXPECT_CALL(stream_info, protocol()).WillRepeatedly(Return(protocol));

    EXPECT_EQ(
        "{{HTTP/1.1}}   -++test GET PUT\t@POST@\ttest-2[]",
        formatter.format(request_header, response_header, response_trailer, stream_info, body));
  }

  {
    NiceMock<StreamInfo::MockStreamInfo> stream_info;
    const std::string format = "{}*JUST PLAIN string]";
    FormatterImpl formatter(format, false);

    EXPECT_EQ(format, formatter.format(request_header, response_header, response_trailer,
                                       stream_info, body));
  }

  {
    NiceMock<StreamInfo::MockStreamInfo> stream_info;
    const std::string format = "%REQ(first):3%|%REQ(first):1%|%RESP(first?second):2%|%REQ(first):"
                               "10%|%TRAILER(second?third):3%";

    FormatterImpl formatter(format, false);

    EXPECT_EQ("GET|G|PU|GET|POS", formatter.format(request_header, response_header,
                                                   response_trailer, stream_info, body));
  }

  {
    NiceMock<StreamInfo::MockStreamInfo> stream_info;
    envoy::config::core::v3::Metadata metadata;
    populateMetadataTestData(metadata);
    EXPECT_CALL(stream_info, dynamicMetadata()).WillRepeatedly(ReturnRef(metadata));
    EXPECT_CALL(Const(stream_info), dynamicMetadata()).WillRepeatedly(ReturnRef(metadata));
    const std::string format = "%DYNAMIC_METADATA(com.test:test_key)%|%DYNAMIC_METADATA(com.test:"
                               "test_obj)%|%DYNAMIC_METADATA(com.test:test_obj:inner_key)%";
    FormatterImpl formatter(format, false);

    EXPECT_EQ(
        "test_value|{\"inner_key\":\"inner_value\"}|inner_value",
        formatter.format(request_header, response_header, response_trailer, stream_info, body));
  }

  {
    NiceMock<StreamInfo::MockStreamInfo> stream_info;
    EXPECT_CALL(Const(stream_info), filterState()).Times(testing::AtLeast(1));
    stream_info.filter_state_->setData("testing",
                                       std::make_unique<Router::StringAccessorImpl>("test_value"),
                                       StreamInfo::FilterState::StateType::ReadOnly,
                                       StreamInfo::FilterState::LifeSpan::FilterChain);
    stream_info.filter_state_->setData("serialized",
                                       std::make_unique<TestSerializedUnknownFilterState>(),
                                       StreamInfo::FilterState::StateType::ReadOnly,
                                       StreamInfo::FilterState::LifeSpan::FilterChain);
    const std::string format = "%FILTER_STATE(testing)%|%FILTER_STATE(serialized)%|"
                               "%FILTER_STATE(testing):8%|%FILTER_STATE(nonexisting)%";
    FormatterImpl formatter(format, false);

    EXPECT_EQ(
        "\"test_value\"|-|\"test_va|-",
        formatter.format(request_header, response_header, response_trailer, stream_info, body));
  }

  {
    NiceMock<StreamInfo::MockStreamInfo> stream_info;
    // Various START_TIME formats
    const std::string format = "%START_TIME(%Y/%m/%d)%|%START_TIME(%s)%|%START_TIME(bad_format)%|"
                               "%START_TIME%|%START_TIME(%f.%1f.%2f.%3f)%";

    time_t expected_time_in_epoch = 1522280158;
    SystemTime time = std::chrono::system_clock::from_time_t(expected_time_in_epoch);
    EXPECT_CALL(stream_info, startTime()).WillRepeatedly(Return(time));
    FormatterImpl formatter(format, false);

    EXPECT_EQ(
        fmt::format("2018/03/28|{}|bad_format|2018-03-28T23:35:58.000Z|000000000.0.00.000",
                    expected_time_in_epoch),
        formatter.format(request_header, response_header, response_trailer, stream_info, body));
  }

  {
    NiceMock<StreamInfo::MockStreamInfo> stream_info;
    // Various DOWNSTREAM_PEER_CERT_V_START formats (similar to START_TIME)
    const std::string format =
        "%DOWNSTREAM_PEER_CERT_V_START(%Y/%m/"
        "%d)%|%DOWNSTREAM_PEER_CERT_V_START(%s)%|%DOWNSTREAM_PEER_CERT_V_START(bad_format)%|"
        "%DOWNSTREAM_PEER_CERT_V_START%|%DOWNSTREAM_PEER_CERT_V_START(%f.%1f.%2f.%3f)%";

    time_t expected_time_in_epoch = 1522280158;
    auto connection_info = std::make_shared<Ssl::MockConnectionInfo>();
    SystemTime time = std::chrono::system_clock::from_time_t(expected_time_in_epoch);
    EXPECT_CALL(*connection_info, validFromPeerCertificate()).WillRepeatedly(Return(time));
    stream_info.downstream_connection_info_provider_->setSslConnection(connection_info);
    FormatterImpl formatter(format, false);

    EXPECT_EQ(
        fmt::format("2018/03/28|{}|bad_format|2018-03-28T23:35:58.000Z|000000000.0.00.000",
                    expected_time_in_epoch),
        formatter.format(request_header, response_header, response_trailer, stream_info, body));
  }

  {
    NiceMock<StreamInfo::MockStreamInfo> stream_info;
    // Various DOWNSTREAM_PEER_CERT_V_END formats (similar to START_TIME)
    const std::string format =
        "%DOWNSTREAM_PEER_CERT_V_END(%Y/%m/"
        "%d)%|%DOWNSTREAM_PEER_CERT_V_END(%s)%|%DOWNSTREAM_PEER_CERT_V_END(bad_format)%|"
        "%DOWNSTREAM_PEER_CERT_V_END%|%DOWNSTREAM_PEER_CERT_V_END(%f.%1f.%2f.%3f)%";

    time_t expected_time_in_epoch = 1522280158;
    auto connection_info = std::make_shared<Ssl::MockConnectionInfo>();
    SystemTime time = std::chrono::system_clock::from_time_t(expected_time_in_epoch);
    EXPECT_CALL(*connection_info, expirationPeerCertificate()).WillRepeatedly(Return(time));
    stream_info.downstream_connection_info_provider_->setSslConnection(connection_info);
    FormatterImpl formatter(format, false);

    EXPECT_EQ(
        fmt::format("2018/03/28|{}|bad_format|2018-03-28T23:35:58.000Z|000000000.0.00.000",
                    expected_time_in_epoch),
        formatter.format(request_header, response_header, response_trailer, stream_info, body));
  }

  {
    NiceMock<StreamInfo::MockStreamInfo> stream_info;
    // This tests the beginning of time.
    const std::string format = "%START_TIME(%Y/%m/%d)%|%START_TIME(%s)%|%START_TIME(bad_format)%|"
                               "%START_TIME%|%START_TIME(%f.%1f.%2f.%3f)%";

    const time_t test_epoch = 0;
    const SystemTime time = std::chrono::system_clock::from_time_t(test_epoch);
    EXPECT_CALL(stream_info, startTime()).WillRepeatedly(Return(time));
    FormatterImpl formatter(format, false);

    EXPECT_EQ(
        "1970/01/01|0|bad_format|1970-01-01T00:00:00.000Z|000000000.0.00.000",
        formatter.format(request_header, response_header, response_trailer, stream_info, body));
  }

  {
    NiceMock<StreamInfo::MockStreamInfo> stream_info;
    // This tests multiple START_TIMEs.
    const std::string format =
        "%START_TIME(%s.%3f)%|%START_TIME(%s.%4f)%|%START_TIME(%s.%5f)%|%START_TIME(%s.%6f)%";
    const SystemTime start_time(std::chrono::microseconds(1522796769123456));
    EXPECT_CALL(stream_info, startTime()).WillRepeatedly(Return(start_time));
    FormatterImpl formatter(format, false);
    EXPECT_EQ(
        "1522796769.123|1522796769.1234|1522796769.12345|1522796769.123456",
        formatter.format(request_header, response_header, response_trailer, stream_info, body));
  }

  {
    NiceMock<StreamInfo::MockStreamInfo> stream_info;
    const std::string format =
        "%START_TIME(segment1:%s.%3f|segment2:%s.%4f|seg3:%s.%6f|%s-%3f-asdf-%9f|.%7f:segm5:%Y)%";
    const SystemTime start_time(std::chrono::microseconds(1522796769123456));
    EXPECT_CALL(stream_info, startTime()).WillRepeatedly(Return(start_time));
    FormatterImpl formatter(format, false);
    EXPECT_EQ(
        "segment1:1522796769.123|segment2:1522796769.1234|seg3:1522796769.123456|1522796769-"
        "123-asdf-123456000|.1234560:segm5:2018",
        formatter.format(request_header, response_header, response_trailer, stream_info, body));
  }

  {
    NiceMock<StreamInfo::MockStreamInfo> stream_info;
    // This tests START_TIME specifier that has shorter segments when formatted, i.e.
    // absl::FormatTime("%%%%"") equals "%%", %1f will have 1 as its size.
    const std::string format = "%START_TIME(%%%%|%%%%%f|%s%%%%%3f|%1f%%%%%s)%";
    const SystemTime start_time(std::chrono::microseconds(1522796769123456));
    EXPECT_CALL(stream_info, startTime()).WillOnce(Return(start_time));
    FormatterImpl formatter(format, false);
    EXPECT_EQ(
        "%%|%%123456000|1522796769%%123|1%%1522796769",
        formatter.format(request_header, response_header, response_trailer, stream_info, body));
  }

  // The %E formatting option in Absl::FormatTime() behaves differently for non Linux platforms.
  //
  // See:
  // https://github.com/abseil/abseil-cpp/issues/869
  // https://github.com/google/cctz/issues/180
#if !defined(WIN32) && !defined(__APPLE__)
  {
    NiceMock<StreamInfo::MockStreamInfo> stream_info;
    const std::string format = "%START_TIME(%E4n)%";
    const SystemTime start_time(std::chrono::microseconds(1522796769123456));
    EXPECT_CALL(stream_info, startTime()).WillOnce(Return(start_time));
    FormatterImpl formatter(format);
    EXPECT_EQ("%E4n", formatter.format(request_header, response_header, response_trailer,
                                       stream_info, body));
  }
#endif
}

TEST(SubstitutionFormatterTest, CompositeFormatterEmpty) {
  StreamInfo::MockStreamInfo stream_info;
  Http::TestRequestHeaderMapImpl request_header{};
  Http::TestResponseHeaderMapImpl response_header{};
  Http::TestResponseTrailerMapImpl response_trailer{};
  std::string body;

  {
    const std::string format = "%PROTOCOL%|%RESP(not exist)%|"
                               "%REQ(FIRST?SECOND)%|%RESP(FIRST?SECOND)%|"
                               "%TRAILER(THIRD)%|%TRAILER(TEST?TEST-2)%";
    FormatterImpl formatter(format, false);

    EXPECT_CALL(stream_info, protocol()).WillRepeatedly(Return(absl::nullopt));

    EXPECT_EQ("-|-|-|-|-|-", formatter.format(request_header, response_header, response_trailer,
                                              stream_info, body));
  }

  {
    const std::string format = "%PROTOCOL%|%RESP(not exist)%|"
                               "%REQ(FIRST?SECOND)%%RESP(FIRST?SECOND)%|"
                               "%TRAILER(THIRD)%|%TRAILER(TEST?TEST-2)%";
    FormatterImpl formatter(format, true);

    EXPECT_CALL(stream_info, protocol()).WillRepeatedly(Return(absl::nullopt));

    EXPECT_EQ("||||", formatter.format(request_header, response_header, response_trailer,
                                       stream_info, body));
  }

  {
    envoy::config::core::v3::Metadata metadata;
    EXPECT_CALL(stream_info, dynamicMetadata()).WillRepeatedly(ReturnRef(metadata));
    EXPECT_CALL(Const(stream_info), dynamicMetadata()).WillRepeatedly(ReturnRef(metadata));
    const std::string format = "%DYNAMIC_METADATA(com.test:test_key)%|%DYNAMIC_METADATA(com.test:"
                               "test_obj)%|%DYNAMIC_METADATA(com.test:test_obj:inner_key)%";
    FormatterImpl formatter(format, false);

    EXPECT_EQ("-|-|-", formatter.format(request_header, response_header, response_trailer,
                                        stream_info, body));
  }

  {
    envoy::config::core::v3::Metadata metadata;
    EXPECT_CALL(stream_info, dynamicMetadata()).WillRepeatedly(ReturnRef(metadata));
    EXPECT_CALL(Const(stream_info), dynamicMetadata()).WillRepeatedly(ReturnRef(metadata));
    const std::string format = "%DYNAMIC_METADATA(com.test:test_key)%|%DYNAMIC_METADATA(com.test:"
                               "test_obj)%|%DYNAMIC_METADATA(com.test:test_obj:inner_key)%";
    FormatterImpl formatter(format, true);

    EXPECT_EQ("||", formatter.format(request_header, response_header, response_trailer, stream_info,
                                     body));
  }

  {
    EXPECT_CALL(Const(stream_info), filterState()).Times(testing::AtLeast(1));
    const std::string format = "%FILTER_STATE(testing)%|%FILTER_STATE(serialized)%|"
                               "%FILTER_STATE(testing):8%|%FILTER_STATE(nonexisting)%";
    FormatterImpl formatter(format, false);

    EXPECT_EQ("-|-|-|-", formatter.format(request_header, response_header, response_trailer,
                                          stream_info, body));
  }

  {
    EXPECT_CALL(Const(stream_info), filterState()).Times(testing::AtLeast(1));
    const std::string format = "%FILTER_STATE(testing)%|%FILTER_STATE(serialized)%|"
                               "%FILTER_STATE(testing):8%|%FILTER_STATE(nonexisting)%";
    FormatterImpl formatter(format, true);

    EXPECT_EQ("|||", formatter.format(request_header, response_header, response_trailer,
                                      stream_info, body));
  }
}

TEST(SubstitutionFormatterTest, ParserFailures) {
  SubstitutionFormatParser parser;

  std::vector<std::string> test_cases = {
      "{{%PROTOCOL%}}   ++ %REQ(FIRST?SECOND)% %RESP(FIRST?SECOND)",
      "%REQ(FIRST?SECOND)T%",
      "RESP(FIRST)%",
      "%REQ(valid)% %NOT_VALID%",
      "%REQ(FIRST?SECOND%",
      "%%",
      "%%HOSTNAME%PROTOCOL%",
      "%protocol%",
      "%REQ(TEST):%",
      "%REQ(TEST):3q4%",
      "%REQ(\n)%",
      "%REQ(?\n)%",
      "%RESP(TEST):%",
      "%RESP(X?Y):%",
      "%RESP(X?Y):343o24%",
      "%REQ(TEST):10",
      "REQ(:TEST):10%",
      "%REQ(TEST:10%",
      "%REQ(",
      "%REQ(X?Y?Z)%",
      "%TRAILER(TEST):%",
      "%TRAILER(TEST):23u1%",
      "%TRAILER(X?Y?Z)%",
      "%TRAILER(:TEST):10",
      "%DYNAMIC_METADATA(TEST",
      "%FILTER_STATE(TEST",
      "%FILTER_STATE()%",
      "%START_TIME(%85n)%",
      "%START_TIME(%#__88n)%",
      "%START_TIME(%En%)%",
      "%START_TIME(%4En%)%",
      "%START_TIME(%On%)%",
      "%START_TIME(%4On%)%"};

  for (const std::string& test_case : test_cases) {
    EXPECT_THROW(parser.parse(test_case), EnvoyException) << test_case;
  }
}

TEST(SubstitutionFormatterTest, ParserSuccesses) {
  SubstitutionFormatParser parser;

  std::vector<std::string> test_cases = {"%START_TIME(%E4n%)%", "%START_TIME(%O4n%)%",
                                         "%DOWNSTREAM_PEER_FINGERPRINT_256%"};

  for (const std::string& test_case : test_cases) {
    EXPECT_NO_THROW(parser.parse(test_case));
  }
}

TEST(SubstitutionFormatterTest, EmptyFormatParse) {
  Http::TestRequestHeaderMapImpl request_headers{{":method", "GET"}, {":path", "/"}};
  Http::TestResponseHeaderMapImpl response_headers;
  Http::TestResponseTrailerMapImpl response_trailers;
  StreamInfo::MockStreamInfo stream_info;
  std::string body;

  auto providers = SubstitutionFormatParser::parse("");

  EXPECT_EQ(providers.size(), 1);
  EXPECT_EQ("", providers[0]->format(request_headers, response_headers, response_trailers,
                                     stream_info, body));
}

TEST(SubstitutionFormatterTest, FormatterExtension) {
  Http::TestRequestHeaderMapImpl request_headers{{":method", "GET"}, {":path", "/"}};
  Http::TestResponseHeaderMapImpl response_headers;
  Http::TestResponseTrailerMapImpl response_trailers;
  StreamInfo::MockStreamInfo stream_info;
  std::string body;

  std::vector<CommandParserPtr> commands;
  commands.push_back(std::make_unique<TestCommandParser>());

  auto providers = SubstitutionFormatParser::parse("foo %COMMAND_EXTENSION(x)%", commands);

  EXPECT_EQ(providers.size(), 2);
  EXPECT_EQ("TestFormatter", providers[1]->format(request_headers, response_headers,
                                                  response_trailers, stream_info, body));
}

} // namespace
} // namespace Formatter
} // namespace Envoy<|MERGE_RESOLUTION|>--- conflicted
+++ resolved
@@ -753,7 +753,6 @@
   std::string body;
 
   {
-<<<<<<< HEAD
     StreamInfoFormatter upstream_format("VIRTUAL_CLUSTER_NAME");
     std::string virtual_cluster_name = "authN";
     stream_info.setVirtualClusterName(virtual_cluster_name);
@@ -762,10 +761,8 @@
   }
 
   {
-=======
     // Use a local stream info for these tests as as setSslConnection can only be called once.
     NiceMock<StreamInfo::MockStreamInfo> stream_info;
->>>>>>> a1487bfc
     StreamInfoFormatter upstream_format("DOWNSTREAM_PEER_URI_SAN");
     auto connection_info = std::make_shared<Ssl::MockConnectionInfo>();
     const std::vector<std::string> sans{"san"};
